--- conflicted
+++ resolved
@@ -133,13 +133,8 @@
         throw Error("new account can't withdraw")
       }
 
-<<<<<<< HEAD
       if (await this.user.limitHit({on_us: false, amount})) {
         const error = "Cannot withdraw more than 1m sats in 24 hours"
-=======
-      if (await this.user.withdrawalLimitHit({amount})) {
-        const error = `Cannot withdraw more than ${yamlConfig.withdrawalLimit} sats in 24 hours`
->>>>>>> 0fc7096c
         onchainLogger.error({ success: false }, error)
         throw new LoggedError(error)
       }
