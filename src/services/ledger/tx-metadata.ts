import { toSats } from "@domain/bitcoin"
import { toCents } from "@domain/fiat"
import { LedgerTransactionType } from "@domain/ledger"

export const LnSendLedgerMetadata = <S extends WalletCurrency, R extends WalletCurrency>({
  paymentHash,
  pubkey,
  paymentFlow,
  feeDisplayCurrency,
  amountDisplayCurrency,
  displayCurrency,
  feeKnownInAdvance,
}: {
  paymentHash: PaymentHash
  pubkey: Pubkey
  paymentFlow: PaymentFlowState<S, R>
  feeDisplayCurrency: DisplayCurrencyBaseAmount
  amountDisplayCurrency: DisplayCurrencyBaseAmount
  displayCurrency: DisplayCurrency
  feeKnownInAdvance: boolean
}) => {
  const {
    btcPaymentAmount: { amount: satsAmount },
    usdPaymentAmount: { amount: centsAmount },
    btcProtocolFee: { amount: satsFee },
    usdProtocolFee: { amount: centsFee },
  } = paymentFlow

  const metadata: AddLnSendLedgerMetadata = {
    type: LedgerTransactionType.Payment,
    pending: true,
    hash: paymentHash,
    pubkey,
    feeKnownInAdvance,

    fee: toSats(satsFee),
    feeUsd: (feeDisplayCurrency / 100) as DisplayCurrencyBaseAmount,
    usd: ((amountDisplayCurrency + feeDisplayCurrency) /
      100) as DisplayCurrencyBaseAmount,

    satsFee: toSats(satsFee),
    displayFee: feeDisplayCurrency,
    displayAmount: amountDisplayCurrency,

    displayCurrency,
    centsAmount: toCents(centsAmount),
    satsAmount: toSats(satsAmount),
    centsFee: toCents(centsFee),
  }
  return metadata
}

export const OnChainSendLedgerMetadata = ({
  onChainTxHash,
  fee,
  feeDisplayCurrency,
  amountDisplayCurrency,
  payeeAddresses,
  sendAll,
}: {
  onChainTxHash: OnChainTxHash
  fee: BtcPaymentAmount
  feeDisplayCurrency: DisplayCurrencyBaseAmount
  amountDisplayCurrency: DisplayCurrencyBaseAmount
  payeeAddresses: OnChainAddress[]
  sendAll: boolean
}) => {
  const metadata: AddOnchainSendLedgerMetadata = {
    type: LedgerTransactionType.OnchainPayment,
    pending: true,
    hash: onChainTxHash,
    payee_addresses: payeeAddresses,
    fee: Number(fee.amount) as Satoshis,
    feeUsd: feeDisplayCurrency,
    usd: amountDisplayCurrency,
    sendAll,
  }

  return metadata
}

export const OnChainReceiveLedgerMetadata = ({
  onChainTxHash,
  fee,
  feeDisplayCurrency,
  amountDisplayCurrency,
  payeeAddresses,
}: {
  onChainTxHash: OnChainTxHash
  fee: BtcPaymentAmount
  feeDisplayCurrency: DisplayCurrencyBaseAmount
  amountDisplayCurrency: DisplayCurrencyBaseAmount
  payeeAddresses: OnChainAddress[]
}) => {
  const metadata: OnChainReceiveLedgerMetadata = {
    type: LedgerTransactionType.OnchainReceipt,
    pending: false,
    hash: onChainTxHash,
    fee: Number(fee.amount) as Satoshis,
    feeUsd: feeDisplayCurrency,
    usd: amountDisplayCurrency,
    payee_addresses: payeeAddresses,
  }
  return metadata
}

export const LnReceiveLedgerMetadata = ({
  paymentHash,
  fee,
  feeDisplayCurrency,
  amountDisplayCurrency,
}: {
  paymentHash: PaymentHash
  fee: BtcPaymentAmount
  feeDisplayCurrency: DisplayCurrencyBaseAmount
  amountDisplayCurrency: DisplayCurrencyBaseAmount
  pubkey: Pubkey
}) => {
  const convertCentsToUsdAsDollars = (cents: DisplayCurrencyBaseAmount) =>
    Number((Number(cents) / 100).toFixed(2))

  const metadata: LnReceiveLedgerMetadata = {
    type: LedgerTransactionType.Invoice,
    pending: false,
    hash: paymentHash,
    fee: Number(fee.amount) as Satoshis,
    feeUsd: convertCentsToUsdAsDollars(feeDisplayCurrency),
    usd: convertCentsToUsdAsDollars(amountDisplayCurrency),
  }
  return metadata
}

export const LnFeeReimbursementReceiveLedgerMetadata = <
  S extends WalletCurrency,
  R extends WalletCurrency,
>({
  paymentFlow,
  paymentHash,
  journalId,
  feeDisplayCurrency,
  amountDisplayCurrency,
  displayCurrency,
}: {
  paymentFlow: PaymentFlowState<S, R>
  paymentHash: PaymentHash
  journalId: LedgerJournalId
  feeDisplayCurrency: DisplayCurrencyBaseAmount
  amountDisplayCurrency: DisplayCurrencyBaseAmount
  displayCurrency: DisplayCurrency
}) => {
  const {
    btcPaymentAmount: { amount: satsAmount },
    usdPaymentAmount: { amount: centsAmount },
    btcProtocolFee: { amount: satsFee },
    usdProtocolFee: { amount: centsFee },
  } = paymentFlow

  const metadata: FeeReimbursementLedgerMetadata = {
    type: LedgerTransactionType.LnFeeReimbursement,
    hash: paymentHash,
    related_journal: journalId,
    pending: false,

    usd: ((amountDisplayCurrency + feeDisplayCurrency) /
      100) as DisplayCurrencyBaseAmount,

    satsFee: toSats(satsFee),
    displayFee: feeDisplayCurrency,
    displayAmount: amountDisplayCurrency,

    displayCurrency,
    centsAmount: toCents(centsAmount),
    satsAmount: toSats(satsAmount),
    centsFee: toCents(centsFee),
  }
  return metadata
}

export const OnChainIntraledgerLedgerMetadata = ({
  amountDisplayCurrency,
  payeeAddresses,
  sendAll,
  memoOfPayer,
  senderUsername,
  recipientUsername,
}: {
  amountDisplayCurrency: DisplayCurrencyBaseAmount
  payeeAddresses: OnChainAddress[]
  sendAll: boolean
  memoOfPayer?: string
  senderUsername?: Username
  recipientUsername?: Username
}) => {
  const metadata: AddOnChainIntraledgerSendLedgerMetadata = {
    type: LedgerTransactionType.OnchainIntraLedger,
    pending: false,
    usd: amountDisplayCurrency,
    memoPayer: undefined,
    username: senderUsername,
    payee_addresses: payeeAddresses,
    sendAll,
  }
  const debitAccountAdditionalMetadata = {
    memoPayer: memoOfPayer,
    username: recipientUsername,
  }
  return { metadata, debitAccountAdditionalMetadata }
}

export const WalletIdIntraledgerLedgerMetadata = <
  S extends WalletCurrency,
  R extends WalletCurrency,
>({
  paymentFlow,
  feeDisplayCurrency,
  amountDisplayCurrency,
  displayCurrency,
  memoOfPayer,
  senderUsername,
  recipientUsername,
}: {
  paymentFlow: PaymentFlowState<S, R>
  feeDisplayCurrency: DisplayCurrencyBaseAmount
  amountDisplayCurrency: DisplayCurrencyBaseAmount
  displayCurrency: DisplayCurrency
  memoOfPayer?: string
  senderUsername?: Username
  recipientUsername?: Username
}) => {
  const {
    btcPaymentAmount: { amount: satsAmount },
    usdPaymentAmount: { amount: centsAmount },
    btcProtocolFee: { amount: satsFee },
    usdProtocolFee: { amount: centsFee },
  } = paymentFlow

  const metadata: NewAddWalletIdIntraledgerSendLedgerMetadata = {
    type: LedgerTransactionType.IntraLedger,
    pending: false,
    memoPayer: memoOfPayer,
    username: senderUsername,

    usd: (amountDisplayCurrency / 100) as DisplayCurrencyBaseAmount,

    satsFee: toSats(satsFee),
    displayFee: feeDisplayCurrency,
    displayAmount: amountDisplayCurrency,

    displayCurrency,
    centsAmount: toCents(centsAmount),
    satsAmount: toSats(satsAmount),
    centsFee: toCents(centsFee),
  }
  const debitAccountAdditionalMetadata = {
    username: recipientUsername,
  }

  return { metadata, debitAccountAdditionalMetadata }
}

export const LnIntraledgerLedgerMetadata = <
  S extends WalletCurrency,
  R extends WalletCurrency,
>({
  paymentHash,
  pubkey,
  paymentFlow,
  feeDisplayCurrency,
  amountDisplayCurrency,
  displayCurrency,
  memoOfPayer,
  senderUsername,
  recipientUsername,
}: {
  paymentHash: PaymentHash
  pubkey: Pubkey
  paymentFlow: PaymentFlowState<S, R>
  feeDisplayCurrency: DisplayCurrencyBaseAmount
  amountDisplayCurrency: DisplayCurrencyBaseAmount
  displayCurrency: DisplayCurrency
  memoOfPayer?: string
  senderUsername?: Username
  recipientUsername?: Username
}) => {
  const {
    btcPaymentAmount: { amount: satsAmount },
    usdPaymentAmount: { amount: centsAmount },
    btcProtocolFee: { amount: satsFee },
    usdProtocolFee: { amount: centsFee },
  } = paymentFlow

  const metadata: NewAddLnIntraledgerSendLedgerMetadata = {
    type: LedgerTransactionType.LnIntraLedger,
    pending: false,
    memoPayer: undefined,
    username: senderUsername,
    hash: paymentHash,
    pubkey,

    usd: (amountDisplayCurrency / 100) as DisplayCurrencyBaseAmount,

    satsFee: toSats(satsFee),
    displayFee: feeDisplayCurrency,
    displayAmount: amountDisplayCurrency,

    displayCurrency,
    centsAmount: toCents(centsAmount),
    satsAmount: toSats(satsAmount),
    centsFee: toCents(centsFee),
  }
  const debitAccountAdditionalMetadata = {
    memoPayer: memoOfPayer,
    username: recipientUsername,
  }
  return { metadata, debitAccountAdditionalMetadata }
}

export const LnChannelOpenOrClosingFee = ({ txId }: { txId: OnChainTxHash }) => {
  const metadata: LnChannelOpenOrClosingFee = {
    type: LedgerTransactionType.Fee,
    pending: false,
    txid: txId,
  }

  return metadata
}

export const Escrow = () => {
  const metadata: LedgerMetadata = {
    type: LedgerTransactionType.Escrow,
    pending: false,
  }

  return metadata
}

export const LnRoutingRevenue = (collectedOn: Date) => {
  const metadata: LnRoutingRevenueLedgerMetadata = {
    type: LedgerTransactionType.RoutingRevenue,
    feesCollectedOn: collectedOn.toDateString(),
    pending: false,
  }

  return metadata
<<<<<<< HEAD
=======
}

export const ColdStorageReceiveLedgerMetadata = ({
  onChainTxHash,
  fee,
  feeDisplayCurrency,
  amountDisplayCurrency,
  payeeAddresses,
  currency,
}: {
  onChainTxHash: OnChainTxHash
  fee: BtcPaymentAmount
  feeDisplayCurrency: DisplayCurrencyBaseAmount
  amountDisplayCurrency: DisplayCurrencyBaseAmount
  payeeAddresses: OnChainAddress[]
  currency: WalletCurrency
}) => {
  const metadata: AddColdStorageReceiveLedgerMetadata = {
    type: LedgerTransactionType.ToColdStorage,
    currency,
    pending: false,
    hash: onChainTxHash,
    payee_addresses: payeeAddresses,
    fee: Number(fee.amount) as Satoshis,
    feeUsd: feeDisplayCurrency,
    usd: amountDisplayCurrency,
  }

  return metadata
}

export const ColdStorageSendLedgerMetadata = ({
  onChainTxHash,
  fee,
  feeDisplayCurrency,
  amountDisplayCurrency,
  payeeAddress,
  currency,
}: {
  onChainTxHash: OnChainTxHash
  fee: BtcPaymentAmount
  feeDisplayCurrency: DisplayCurrencyBaseAmount
  amountDisplayCurrency: DisplayCurrencyBaseAmount
  payeeAddress: OnChainAddress
  currency: WalletCurrency
}) => {
  const metadata: AddColdStorageSendLedgerMetadata = {
    type: LedgerTransactionType.ToHotWallet,
    currency,
    pending: false,
    hash: onChainTxHash,
    payee_addresses: [payeeAddress],
    fee: Number(fee.amount) as Satoshis,
    feeUsd: feeDisplayCurrency,
    usd: amountDisplayCurrency,
  }

  return metadata
>>>>>>> 66ad20c8
}<|MERGE_RESOLUTION|>--- conflicted
+++ resolved
@@ -342,65 +342,4 @@
   }
 
   return metadata
-<<<<<<< HEAD
-=======
-}
-
-export const ColdStorageReceiveLedgerMetadata = ({
-  onChainTxHash,
-  fee,
-  feeDisplayCurrency,
-  amountDisplayCurrency,
-  payeeAddresses,
-  currency,
-}: {
-  onChainTxHash: OnChainTxHash
-  fee: BtcPaymentAmount
-  feeDisplayCurrency: DisplayCurrencyBaseAmount
-  amountDisplayCurrency: DisplayCurrencyBaseAmount
-  payeeAddresses: OnChainAddress[]
-  currency: WalletCurrency
-}) => {
-  const metadata: AddColdStorageReceiveLedgerMetadata = {
-    type: LedgerTransactionType.ToColdStorage,
-    currency,
-    pending: false,
-    hash: onChainTxHash,
-    payee_addresses: payeeAddresses,
-    fee: Number(fee.amount) as Satoshis,
-    feeUsd: feeDisplayCurrency,
-    usd: amountDisplayCurrency,
-  }
-
-  return metadata
-}
-
-export const ColdStorageSendLedgerMetadata = ({
-  onChainTxHash,
-  fee,
-  feeDisplayCurrency,
-  amountDisplayCurrency,
-  payeeAddress,
-  currency,
-}: {
-  onChainTxHash: OnChainTxHash
-  fee: BtcPaymentAmount
-  feeDisplayCurrency: DisplayCurrencyBaseAmount
-  amountDisplayCurrency: DisplayCurrencyBaseAmount
-  payeeAddress: OnChainAddress
-  currency: WalletCurrency
-}) => {
-  const metadata: AddColdStorageSendLedgerMetadata = {
-    type: LedgerTransactionType.ToHotWallet,
-    currency,
-    pending: false,
-    hash: onChainTxHash,
-    payee_addresses: [payeeAddress],
-    fee: Number(fee.amount) as Satoshis,
-    feeUsd: feeDisplayCurrency,
-    usd: amountDisplayCurrency,
-  }
-
-  return metadata
->>>>>>> 66ad20c8
 }