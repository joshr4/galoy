--- conflicted
+++ resolved
@@ -9,31 +9,18 @@
 export const lndBalances = async () => {
   // Onchain
   const { chain_balance } = await lnService.getChainBalance({lnd})
-<<<<<<< HEAD
-=======
   const { channel_balance, pending_balance: opening_channel_balance } = await getChannelBalance({lnd})
 
->>>>>>> 7c46b279
   //FIXME: This can cause incorrect balance to be reported in case an unconfirmed txn is later cancelled/double spent
   // bitcoind seems to have a way to report this correctly. does lnd have?
   const { pending_chain_balance } = await lnService.getPendingChainBalance({lnd})
 
-<<<<<<< HEAD
-  // offchain
-  const { channel_balance, pending_balance: opening_channel_balance } = await lnService.getChannelBalance({lnd})
-
   // get pending closed
-  const { channels: closedChannels } = await lnService.getClosedChannels({lnd})
+  const { channels: closedChannels } = await getClosedChannels({lnd})
 
   // FIXME: there can be issue with channel not closed completely from lnd 
   // https://github.com/alexbosworth/ln-service/issues/139
-  baseLogger.debug({closedChannels}, "lnService.getClosedChannels")
-=======
-  const { channels: closedChannels } = await getClosedChannels({lnd})
-
-  // FIXME: calculation seem wrong (seeing the grafana graph, need to double check)
   baseLogger.debug({closedChannels}, "getClosedChannels")
->>>>>>> 7c46b279
   const closing_channel_balance = _.sumBy(closedChannels, channel => _.sumBy(
     (channel as any).close_payments, payment => (payment as any).is_pending ? (payment as any).tokens : 0 )
   )
