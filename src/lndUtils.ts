--- conflicted
+++ resolved
@@ -1,33 +1,20 @@
-<<<<<<< HEAD
+import { ValidationError } from "apollo-server-express";
+import assert from 'assert';
 import { default as axios } from 'axios';
+import { createHash, randomBytes } from "crypto";
+import { parsePaymentRequest } from 'invoices';
 import { getChainBalance, getChainTransactions, getChannelBalance, getChannels, getClosedChannels, getForwards, getHeight, getPendingChainBalance, getWalletInfo } from "lightning";
 import _ from "lodash";
+import { Logger } from "pino";
+import { yamlConfig } from "./config";
+import { DbError, LndOfflineError } from "./error";
+import { escrowAccountingPath, lndAccountingPath, lndFeePath, revenueFeePath } from "./ledger/ledger";
+import { FEECAP, FEEMIN, ILndParamsAuthed, nodeType, params } from "./lndAuth";
 import { baseLogger } from "./logger";
+import { MainBook } from "./mongodb";
 import { DbMetadata, InvoiceUser } from "./schema";
-import { MainBook } from "./mongodb";
-import { escrowAccountingPath, lndAccountingPath, lndFeePath, revenueFeePath } from "./ledger/ledger";
-import { DbError, LndOfflineError } from "./error";
+import { IFeeRequest } from "./types";
 import { LoggedError, LOOK_BACK } from "./utils";
-import assert from 'assert';
-import { FEECAP, FEEMIN, ILndParamsAuthed, nodeType, params } from "./lndAuth";
-import { deleteFailedPayments } from "ln-service"
-import { Logger } from "pino";
-import { IFeeRequest } from "./types";
-import { ValidationError } from "apollo-server-express";
-import { yamlConfig } from "./config";
-import { createHash, randomBytes } from "crypto";
-import { parsePaymentRequest } from 'invoices';
-=======
-import { default as axios } from 'axios'
-import { getChainBalance, getChannelBalance, getClosedChannels, getForwards, getPendingChainBalance, getWalletInfo } from "lightning"
-import _ from "lodash"
-import { lnd } from "./lndConfig"
-import { baseLogger } from "./logger"
-import { DbMetadata } from "./schema"
-import { MainBook } from "./mongodb"
-import { lndAccountingPath, revenueFeePath } from "./ledger/ledger"
-import { DbError } from "./error"
->>>>>>> 130603f6
 
 // milliseconds in a day
 const MS_PER_DAY = 864e5
@@ -114,14 +101,10 @@
 export async function getBosScore() {
   try {
     const { data } = await axios.get('https://bos.lightning.jorijn.com/data/export.json')
-<<<<<<< HEAD
 
     // FIXME: manage multiple nodes
     const { lnd } = getActiveLnd() 
     const publicKey = (await getWalletInfo({lnd})).public_key;
-=======
-    const publicKey = (await getWalletInfo({lnd})).public_key
->>>>>>> 130603f6
     const bosScore = _.find(data.data, { publicKey })
     if (!bosScore) {
       baseLogger.info("key is not in bos list")
