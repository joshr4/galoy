--- conflicted
+++ resolved
@@ -1,10 +1,6 @@
 import * as jwt from 'jsonwebtoken';
-<<<<<<< HEAD
 import { AdminWallet } from "../AdminWallet";
-=======
 import { find } from "lodash";
-import { AdminWallet } from "../LightningAdminImpl";
->>>>>>> eb91deac
 import { login, TEST_NUMBER } from "../text";
 import { OnboardingEarn } from "../types";
 import { getAuth, logger, sleep } from "../utils";
