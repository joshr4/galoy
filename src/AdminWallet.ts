import { filter, sumBy } from "lodash";
<<<<<<< HEAD
import { accountingExpenses, escrowAccountingPath, lightningAccountingPath, lndFee } from "./ledger";
=======
import { CSVAccountExport } from "./csvAccountExport";
import { accountingExpenses, customerPath, escrowAccountingPath, lightningAccountingPath, openChannelFees } from "./ledger";
>>>>>>> cbdca65a
import { InvoiceUser, MainBook, Transaction, User } from "./mongodb";
import { baseLogger, getAuth } from "./utils";
import { getBrokerWallet, getFunderWallet, WalletFactory } from "./walletFactory";
const lnService = require('ln-service')

const logger = baseLogger.child({module: "admin"})


export class AdminWallet {
  readonly lnd = lnService.authenticatedLndGrpc(getAuth()).lnd

  async updateUsersPendingPayment() {
    let userWallet

    for await (const user of User.find({})) {
      logger.trace("updating user %o", user._id)

      // A better approach would be to just loop over pending: true invoice/payment
      userWallet = await WalletFactory({user, uid: user._id, currency: user.currency, logger})
      await userWallet.updatePending()
    }
  }

  async payCashBack() {
    const cashback = process.env.CASHBACK
    logger.info({cashback}, "cashback enabled?")

    if (!cashback) {
      return
    }

    const fundingWallet = await getFunderWallet({ logger })  

    const invoices = await InvoiceUser.find({ cashback: true })
    for (const invoice_db of invoices) {
      const invoice = await lnService.getInvoice({ lnd: this.lnd, id: invoice_db._id })
      const result = await fundingWallet.pay({invoice: invoice.request, isReward: true})
      logger.info({invoice, invoice_db, result}, "cashback succesfully sent")
    }
  }


  async getBalanceSheet() {    
    const { balance: assets } = await MainBook.balance({accounts: "Assets", currency: "BTC"}) 
    const { balance: liabilities } = await MainBook.balance({accounts: "Liabilities", currency: "BTC"}) 
    const { balance: lightning } = await MainBook.balance({accounts: lightningAccountingPath, currency: "BTC"}) 
    const { balance: expenses } = await MainBook.balance({accounts: accountingExpenses, currency: "BTC"}) 

    return {assets, liabilities, lightning, expenses }
  }

  async balanceSheetIsBalanced() {
    const {assets, liabilities, lightning, expenses } = await this.getBalanceSheet()
    const { total: lnd } = await this.lndBalances() // doesnt include ercrow amount

    const brokerWallet = await getBrokerWallet({ logger })
    const { sats: ftx } = await brokerWallet.getExchangeBalance()

    const assetsLiabilitiesDifference = assets + (liabilities + expenses)
    const bookingVersusRealWorldAssets = (lnd + ftx) - lightning
    if(!!bookingVersusRealWorldAssets) {
      logger.debug({lnd, lightning, bookingVersusRealWorldAssets, assets, liabilities, expenses}, `not balanced`)
    }

    return { assetsLiabilitiesDifference, bookingVersusRealWorldAssets }
  }

  async lndBalances () {
    const { chain_balance } = await lnService.getChainBalance({lnd: this.lnd})
    const { channel_balance, pending_balance: opening_channel_balance } = await lnService.getChannelBalance({lnd: this.lnd})

    //FIXME: This can cause incorrect balance to be reported in case an unconfirmed txn is later cancelled/double spent
    // bitcoind seems to have a way to report this correctly. does lnd have?
    const { pending_chain_balance } = await lnService.getPendingChainBalance({lnd: this.lnd})

    const { channels: closedChannels } = await lnService.getClosedChannels({lnd: this.lnd})

    // FIXME: calculation seem wrong (seeing the grafana graph, need to double check)
    logger.debug({closedChannels}, "lnService.getClosedChannels")
    const closing_channel_balance = sumBy(closedChannels, channel => sumBy(
      (channel as any).close_payments, payment => (payment as any).is_pending ? (payment as any).tokens : 0 )
    )
    
    const total = chain_balance + channel_balance + pending_chain_balance + opening_channel_balance + closing_channel_balance
    return { total, onChain: chain_balance + pending_chain_balance, offChain: channel_balance, opening_channel_balance, closing_channel_balance } 
  }

  getInfo = async () => lnService.getWalletInfo({ lnd: this.lnd });

  async updateEscrows() {
    const type = "escrow"

    const metadata = { type, currency: "BTC" }

    const { channels } = await lnService.getChannels({lnd: this.lnd})
    const selfInitated = filter(channels, {is_partner_initiated: false})

    const mongotxs = await Transaction.aggregate([
      { $match: { type: "escrow", accounts: lightningAccountingPath }}, 
      { $group: {_id: "$txid", total: { "$sum": "$debit" } }},
    ])

    for (const channel of selfInitated) {

      const txid = `${channel.transaction_id}:${channel.transaction_vout}`
      
      const mongotx = filter(mongotxs, {_id: txid})[0] ?? { total: 0 }

      logger.debug({mongotx, channel}, "need escrow?")

      if (mongotx?.total === channel.commit_transaction_fee) {
        continue
      }

      //log can be located by searching for 'update escrow' in gke logs
      //FIXME: Remove once escrow bug is fixed
      const diff = channel.commit_transaction_fee - (mongotx?.total)
      logger.debug({diff}, `update escrow with diff`)

      await MainBook.entry("escrow")
        .debit(lightningAccountingPath, diff, {...metadata, txid})
        .credit(escrowAccountingPath, diff, {...metadata, txid})
        .commit()
    }

  }
}<|MERGE_RESOLUTION|>--- conflicted
+++ resolved
@@ -1,10 +1,6 @@
 import { filter, sumBy } from "lodash";
-<<<<<<< HEAD
-import { accountingExpenses, escrowAccountingPath, lightningAccountingPath, lndFee } from "./ledger";
-=======
 import { CSVAccountExport } from "./csvAccountExport";
-import { accountingExpenses, customerPath, escrowAccountingPath, lightningAccountingPath, openChannelFees } from "./ledger";
->>>>>>> cbdca65a
+import { accountingExpenses, customerPath, escrowAccountingPath, lightningAccountingPath, lndFee } from "./ledger";
 import { InvoiceUser, MainBook, Transaction, User } from "./mongodb";
 import { baseLogger, getAuth } from "./utils";
 import { getBrokerWallet, getFunderWallet, WalletFactory } from "./walletFactory";
