--- conflicted
+++ resolved
@@ -9,14 +9,11 @@
 import { createChainAddress, sendToChainAddress } from "lightning";
 import { getOnchainLnd } from "./lndConfig";
 
-<<<<<<< HEAD
 
 // TODO: we should not rely on OnChainMixin/UserWallet for this "wallet"
 
 const { lnd } = getOnchainLnd()
 
-=======
->>>>>>> 340f0058
 export class SpecterWallet {
   bitcoindClient 
   logger
