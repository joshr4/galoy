--- conflicted
+++ resolved
@@ -1,24 +1,17 @@
-<<<<<<< HEAD
-import { bitcoindAccountingPath, customerPath, lndAccountingPath, lndFee } from "./ledger";
-=======
 import { filter } from "lodash";
-import { bitcoindAccountingPath, lightningAccountingPath, lndFeePath, bitcoindFeePath } from "./ledger";
+import { bitcoindAccountingPath, lndAccountingPath, lndFeePath } from "./ledger";
 import { lnd } from "./lndConfig";
->>>>>>> 01783c20
 import { MainBook } from "./mongodb";
 import { getOnChainTransactions } from "./OnChain";
-import { BitcoindClient, bitcoindDefaultClient, btc2sat, sat2btc, lndBalances } from "./utils";
-
-<<<<<<< HEAD
-export class SpecterWallet extends OnChainMixin(UserWallet) {
-=======
+import { BitcoindClient, bitcoindDefaultClient, btc2sat, lndBalances, sat2btc } from "./utils";
+import { UserWallet } from "./wallet";
+
 const lnService = require('ln-service');
 
 
 // TODO: we should not rely on OnChainMixin/UserWallet for this "wallet"
 
 export class SpecterWallet {
->>>>>>> 01783c20
   bitcoindClient 
   logger
 
@@ -26,17 +19,11 @@
     this.logger = logger.child({ topic: "bitcoind" })
   }
 
-<<<<<<< HEAD
-  constructor({ user, logger }) {
-    super({ user, logger })
-    this.logger = logger.child({ topic: "bitcoind" })
-=======
   // below static method are {wallet} agnostics from bitcoin-core api perspective
 
   static async listWallets() {
     return bitcoindDefaultClient.listWallets()
   }
->>>>>>> 01783c20
 
   static async createWallet() {
     return bitcoindDefaultClient.createWallet({wallet_name: "specter/coldstorage"})
@@ -135,14 +122,9 @@
     } 
   }
 
-<<<<<<< HEAD
-  async toColdStorage({ sats }) {
-    const currency = "BTC"
-=======
   static isRebalanceNeeded({ lndBalance }) {
     // base number to calculate the different thresholds below
     const lnd_holding_base = btc2sat(0.03)
->>>>>>> 01783c20
 
     // TODO: we should be able to pass thoses variable from config.yaml
     const ratioTargetDeposit = 1
@@ -154,29 +136,14 @@
     // when we are moving money out of lnd to multisig storage
     const targetHighBound = lnd_holding_base * 130 / 100
 
-<<<<<<< HEAD
-    const metadata = { type: "to_cold_storage", currency, ...UserWallet.getCurrencyEquivalent({sats, fee}), pending: false }
-=======
     // what is the target amount to be in lnd wallet holding
     // when there is too much money in lnd and we need to deposit in cold storage 
     const targetDeposit = lnd_holding_base * ratioTargetDeposit
->>>>>>> 01783c20
     
     // what is the target amount to be in lnd wallet holding 
     //when there is a not enough money in lnd and we need to withdraw from cold storage
     const targetWithdraw = lnd_holding_base * ratioTargetWithdraw
 
-<<<<<<< HEAD
-    // onChainPay is doing:
-    //
-    // await MainBook.entry(memo)
-    // .debit(lndAccountingPath, sats + fee, metadata)
-    // .credit(this.accountPath, sats + fee, metadata)
-    // .commit()
-    //
-    // we're doing 2 transactions here on medici.
-    // explore a way to refactor this to make a single transaction.
-=======
     if (lndBalance > targetHighBound) {
       return { action: "deposit", sats: lndBalance - targetDeposit }
     }
@@ -195,19 +162,10 @@
         return 
       }
     }
->>>>>>> 01783c20
 
     const address = await this.getColdStorageAddress()
     
-<<<<<<< HEAD
-    await MainBook.entry()
-      .debit(this.accountPath, sats + fee, {...metadata, memo })
-      .credit(lndFee, fee, {...metadata, memo })
-      .credit(bitcoindAccountingPath(this.wallet), sats, {...metadata, memo })
-      .commit()
-=======
     let id
->>>>>>> 01783c20
 
     try {
       ({ id } = await lnService.sendToChainAddress({ address, lnd, tokens: sats }))
@@ -220,17 +178,17 @@
     const outgoingOnchainTxns = await getOnChainTransactions({ lnd, incoming: false })
     const [{ fee }] = outgoingOnchainTxns.filter(tx => tx.id === id)
 
-    // add ...UserWallet.getCurrencyEquivalent({sats, fee}), 
     const metadata = { 
       type: "to_cold_storage", 
       currency: "BTC", 
       pending: false,
       hash: id,
-      fee
+      fee,
+      ...UserWallet.getCurrencyEquivalent({sats, fee})
     }
 
     await MainBook.entry(memo)
-      .debit(lightningAccountingPath, sats + fee, {...metadata })
+      .debit(lndAccountingPath, sats + fee, {...metadata })
       .credit(lndFeePath, fee, {...metadata })
       .credit(bitcoindAccountingPath, sats, {...metadata })
       .commit()
@@ -239,12 +197,6 @@
   }
 
   async toLndWallet ({ sats }) {
-<<<<<<< HEAD
-    const currency = "BTC"
-
-    const metadata = { type: "to_hot_wallet", currency, ...UserWallet.getCurrencyEquivalent({sats, fee: 0}), pending: false }
-    let subLogger = this.logger.child({...metadata, currency, sats })
-=======
     if (!this.bitcoindClient) {
       const wallet = await this.setBitcoindClient()
       if (wallet === "") {
@@ -261,7 +213,6 @@
     // ...this.getCurrencyEquivalent({sats, fee: 0}),
     const metadata = { type: "to_hot_wallet", currency: "BTC", pending: false }
     let subLogger = this.logger.child({...metadata, sats })
->>>>>>> 01783c20
 
     const memo = `withdrawal of ${sats} sats from specter wallet to lnd`
 
@@ -290,18 +241,10 @@
     const tx = await this.bitcoindClient.getTransaction(txid, true /* include_watchonly */ )
     const fee = btc2sat(- tx.fee) /* fee is negative */
 
-<<<<<<< HEAD
-    if (success) {
-
-      await MainBook.entry()
-      .debit(lndAccountingPath, sats, {...metadata, memo })
-      .credit(bitcoindAccountingPath(this.wallet), sats, {...metadata, memo })
-=======
     await MainBook.entry(memo)
-      .credit(lightningAccountingPath, sats, {...metadata })
+      .credit(lndAccountingPath, sats, {...metadata })
       .credit(lndFeePath, fee, {...metadata })
       .debit(bitcoindAccountingPath, sats + fee, {...metadata })
->>>>>>> 01783c20
       .commit()
 
     subLogger.info({txid, tx}, `rebalancing withdrawal was succesful`)
