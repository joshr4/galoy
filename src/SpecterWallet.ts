--- conflicted
+++ resolved
@@ -181,11 +181,7 @@
     let id
 
     try {
-<<<<<<< HEAD
-      ({ id } = await sendToChainAddress({ address, lnd, tokens: sats }))
-=======
-      ({ id } = await lnService.sendToChainAddress({ address, lnd, tokens: sats, target_confirmations: 1000 }))
->>>>>>> 5a082447
+      ({ id } = await sendToChainAddress({ address, lnd, tokens: sats,  target_confirmations: 1000 }))
     } catch (err) {
       this.logger.fatal({err}, "could not send to deposit. accounting to be reverted")
     }
