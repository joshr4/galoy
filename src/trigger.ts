import express from 'express';
import { subscribeToChannels, subscribeToInvoices, subscribeToTransactions, subscribeToBackups } from 'ln-service';
import { Storage } from '@google-cloud/storage'
import { find } from "lodash";
import { InvoiceUser, setupMongoConnection, Transaction, User, MainBook } from "./mongodb";
<<<<<<< HEAD
import { lndAccountingPath, openChannelFees } from "./ledger";
=======
import { lightningAccountingPath, lndFee } from "./ledger";
>>>>>>> 7b123e85
import { sendInvoicePaidNotification, sendNotification } from "./notification";
import { IDataNotification } from "./types";
import { getAuth, baseLogger, LOOK_BACK } from './utils';
import { WalletFactory } from "./walletFactory";
import { Price } from "./priceImpl";
import { Dropbox } from "dropbox";

const crypto = require("crypto")
const lnService = require('ln-service');

//millitokens per million
const FEE_RATE = 2500

const logger = baseLogger.child({ module: "trigger" })

const txsReceived = new Set()

export const uploadBackup = async (backup) => {
  logger.debug({ backup }, "updating scb on dbx")
  try {
    const dbx = new Dropbox({ accessToken: process.env.DROPBOX_ACCESS_TOKEN })
    await dbx.filesUpload({ path: `/${process.env.NETWORK}_lnd_scb`, contents: backup })
    logger.info({ backup }, "scb backed up on dbx successfully")
  } catch (error) {
    logger.error({ error }, "scb backup to dbx failed")
  }

  logger.debug({ backup }, "updating scb on gcs")
  try {
    const storage = new Storage({ keyFilename: process.env.GCS_APPLICATION_CREDENTIALS })
    const bucket = storage.bucket('lnd-static-channel-backups')
    const file = bucket.file(`${process.env.NETWORK}_lnd_scb`)
    await file.save(backup)
    logger.info({ backup }, "scb backed up on gcs successfully")
  } catch (error) {
    logger.error({ error }, "scb backup to gcs failed")
  }


}

export async function onchainTransactionEventHandler(tx) {

  // workaround for https://github.com/lightningnetwork/lnd/issues/2267
  // a lock might be necessary
  const hash = crypto.createHash('sha256').update(JSON.stringify(tx)).digest('base64');
  if (txsReceived.has(hash)) {
    return
  }
  txsReceived.add(hash)

  logger.info({ tx }, "received new onchain tx event")
  const onchainLogger = logger.child({ topic: "payment", protocol: "onchain", tx, onUs: false })

  if (tx.is_outgoing) {
    if (!tx.is_confirmed) {
      return
      // FIXME 
      // we have to return here because we will not know whose user the the txid belond to
      // this is because of limitation for lnd onchain wallet. we only know the txid after the 
      // transaction has been sent. and this events is trigger before
    }

    await Transaction.updateMany({ hash: tx.id }, { pending: false })
    onchainLogger.info({ success: true, pending: false, transactionType: "payment" }, "payment completed")
    const entry = await Transaction.findOne({ account_path: { $all: ["Liabilities", "Customer"] }, hash: tx.id })

    const title = `Your on-chain transaction has been confirmed`
    const data: IDataNotification = {
      type: "onchain_payment",
      hash: tx.id,
      amount: tx.tokens,
    }
    await sendNotification({ uid: entry.account_path[2], title, data, logger: onchainLogger })
  } else {
    // TODO: the same way Lightning is updating the wallet/accounting, 
    // this event should update the onchain wallet/account of the associated user

    let user
    try {
      user = await User.findOne({ onchain_addresses: { $in: tx.output_addresses } })
      if (!user) {
        //FIXME: Log the onchain address, need to first find which of the tx.output_addresses belongs to us
        onchainLogger.fatal(`No user associated with the onchain address`)
        return
      }
    } catch (error) {
      onchainLogger.error({ error }, "issue in onchainTransactionEventHandler to get User id attached to output_addresses")
      throw error
    }
    const data: IDataNotification = {
      type: "onchain_receipt",
      amount: Number(tx.tokens),
      txid: tx.id
    }

    if (tx.is_confirmed === false) {
      onchainLogger.info({ transactionType: "receipt", pending: true }, "mempool apparence")
    } else {
      // onchain is currently only BTC
      const wallet = await WalletFactory({ user, logger: onchainLogger })
      await wallet.updateOnchainReceipt()
    }

    const satsPrice = await new Price({ logger: onchainLogger }).lastPrice()
    const usd = (tx.tokens * satsPrice).toFixed(2)

    const title = tx.is_confirmed ?
      `You received $${usd} | ${tx.tokens} sats` :
      `$${usd} | ${tx.tokens} sats is on its way to your wallet`
    await sendNotification({ title, uid: user._id, data, logger: onchainLogger })
  }
}

export const onInvoiceUpdate = async invoice => {
  logger.debug(invoice)

  if (!invoice.is_confirmed) {
    return
  }

  // FIXME: we're making 2x the request to Invoice User here. One in trigger, one in lighning.
  const invoiceUser = await InvoiceUser.findOne({ _id: invoice.id })
  if (invoiceUser) {
    const uid = invoiceUser.uid
    const hash = invoice.id as string

    const user = await User.findOne({_id: uid})
    const wallet = await WalletFactory({ user, logger })
    await wallet.updatePendingInvoice({ hash })
    await sendInvoicePaidNotification({ amount: invoice.received, hash, uid, logger })
  } else {
    logger.fatal({ invoice }, "we received an invoice but had no user attached to it")
  }
}

export const onChannelUpdated = async ({ channel, lnd, stateChange }: { channel: any, lnd: any, stateChange: "opened" | "closed" }) => {
  if (channel.is_partner_initiated) {
    logger.info({ channel }, `channel ${stateChange} to us`)
    return
  }

  logger.info({ channel }, `channel ${stateChange} by us`)
  const { transaction_id } = channel

  // TODO: dedupe from onchain
  const { current_block_height } = await lnService.getHeight({ lnd })
  const after = Math.max(0, current_block_height - LOOK_BACK) // this is necessary for tests, otherwise after may be negative
  const { transactions } = await lnService.getChainTransactions({ lnd, after })

  const { fee } = find(transactions, { id: transaction_id })

  const metadata = { currency: "BTC", txid: transaction_id, type: "fee" }

<<<<<<< HEAD
  await MainBook.entry("on chain fee")
    .debit(lndAccountingPath, fee, { ...metadata, })
    .credit(openChannelFees, fee, { ...metadata })
=======
  await MainBook.entry(`channel ${stateChange} onchain fee`)
    .credit(lightningAccountingPath, fee, { ...metadata, })
    .debit(lndFee, fee, { ...metadata })
>>>>>>> 7b123e85
    .commit()

  logger.info({ channel, fee, ...metadata }, `${stateChange} channel fee added to mongodb`)
}

const updatePrice = async () => {
  const price = new Price({ logger: baseLogger })

  const _1minInterval = 1000 * 30

  setInterval(async function () {
    try {
      await price.update()
      await price.fastUpdate()
    } catch (err) {
      logger.error({ err }, "can't update the price")
    }
  }, _1minInterval)
}

const main = async () => {
  const { lnd } = lnService.authenticatedLndGrpc(getAuth())

  lnService.getWalletInfo({ lnd }, (err, result) => {
    logger.debug({ err, result }, 'getWalletInfo')
  });

  const subInvoices = subscribeToInvoices({ lnd });
  subInvoices.on('invoice_updated', onInvoiceUpdate)

  const subTransactions = subscribeToTransactions({ lnd });
  subTransactions.on('chain_transaction', onchainTransactionEventHandler);

  const subChannels = subscribeToChannels({ lnd });
  subChannels.on('channel_opened', (channel) => onChannelUpdated({ channel, lnd, stateChange: "opened" }))
  subChannels.on('channel_closed', (channel) => onChannelUpdated({ channel, lnd, stateChange: "closed" }))

  const subBackups = subscribeToBackups({ lnd })
  subBackups.on('backup', ({ backup }) => uploadBackup(backup))

  updatePrice()
}

const healthCheck = () => {
  const { lnd } = lnService.authenticatedLndGrpc(getAuth())

  const app = express()
  const port = 8888
  app.get('/health', (req, res) => {
    lnService.getWalletInfo({ lnd }, (err, ) => !err ? res.sendStatus(200) : res.sendStatus(500));
  })
  app.listen(port, () => logger.info(`Health check listening on port ${port}!`))
}

// only execute if it is the main module
if (require.main === module) {
  healthCheck()
  setupMongoConnection().then(main).catch((err) => logger.error(err))
}<|MERGE_RESOLUTION|>--- conflicted
+++ resolved
@@ -1,19 +1,15 @@
+import { Storage } from '@google-cloud/storage';
+import { Dropbox } from "dropbox";
 import express from 'express';
-import { subscribeToChannels, subscribeToInvoices, subscribeToTransactions, subscribeToBackups } from 'ln-service';
-import { Storage } from '@google-cloud/storage'
+import { subscribeToBackups, subscribeToChannels, subscribeToInvoices, subscribeToTransactions } from 'ln-service';
 import { find } from "lodash";
-import { InvoiceUser, setupMongoConnection, Transaction, User, MainBook } from "./mongodb";
-<<<<<<< HEAD
-import { lndAccountingPath, openChannelFees } from "./ledger";
-=======
-import { lightningAccountingPath, lndFee } from "./ledger";
->>>>>>> 7b123e85
+import { lndAccountingPath, lndFee } from "./ledger";
+import { InvoiceUser, MainBook, setupMongoConnection, Transaction, User } from "./mongodb";
 import { sendInvoicePaidNotification, sendNotification } from "./notification";
+import { Price } from "./priceImpl";
 import { IDataNotification } from "./types";
-import { getAuth, baseLogger, LOOK_BACK } from './utils';
+import { baseLogger, getAuth, LOOK_BACK } from './utils';
 import { WalletFactory } from "./walletFactory";
-import { Price } from "./priceImpl";
-import { Dropbox } from "dropbox";
 
 const crypto = require("crypto")
 const lnService = require('ln-service');
@@ -162,15 +158,9 @@
 
   const metadata = { currency: "BTC", txid: transaction_id, type: "fee" }
 
-<<<<<<< HEAD
-  await MainBook.entry("on chain fee")
-    .debit(lndAccountingPath, fee, { ...metadata, })
-    .credit(openChannelFees, fee, { ...metadata })
-=======
   await MainBook.entry(`channel ${stateChange} onchain fee`)
-    .credit(lightningAccountingPath, fee, { ...metadata, })
+    .credit(lndAccountingPath, fee, { ...metadata })
     .debit(lndFee, fee, { ...metadata })
->>>>>>> 7b123e85
     .commit()
 
   logger.info({ channel, fee, ...metadata }, `${stateChange} channel fee added to mongodb`)
