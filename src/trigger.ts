--- conflicted
+++ resolved
@@ -5,11 +5,7 @@
 import { sendInvoicePaidNotification, sendNotification } from "./notification";
 import { IDataNotification } from "./types";
 import { getAuth, logger } from './utils';
-<<<<<<< HEAD
-import { AsyncWalletFactory } from "./walletFactory";
-=======
 import { WalletFactory } from "./walletFactory";
->>>>>>> 8284dd14
 const lnService = require('ln-service');
 
 export async function onchainTransactionEventHandler(tx) {
@@ -28,11 +24,7 @@
     await Transaction.updateMany({ hash: tx.id }, { pending: false })
     const entry = await Transaction.findOne({ account_path: { $all : ["Liabilities", "Customer"] }, hash: tx.id })
 
-<<<<<<< HEAD
-    const title = tx.is_confirmed ? `Your on-chain transaction has been confirmed` : `Your transaction has been sent. It may takes some time before it is confirmed`
-=======
     const title = `Your on-chain transaction has been confirmed`
->>>>>>> 8284dd14
     const data: IDataNotification = {
       type: "onchain_payment",
       hash: tx.id,
@@ -79,11 +71,7 @@
     const uid = invoiceUser.uid
     const hash = invoice.id as string
 
-<<<<<<< HEAD
-    const wallet = await AsyncWalletFactory({ uid })
-=======
     const wallet = WalletFactory({ uid, currency: invoice.currency })
->>>>>>> 8284dd14
     await wallet.updatePendingInvoice({ hash })
     await sendInvoicePaidNotification({amount: invoice.received, hash, uid})
   } else {
