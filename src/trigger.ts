import express from 'express';
import { subscribeToChannels, subscribeToInvoices, subscribeToTransactions, subscribeToBackups } from 'ln-service';
import { Storage } from '@google-cloud/storage'
import { find } from "lodash";
import { InvoiceUser, setupMongoConnection, Transaction, User, MainBook } from "./mongodb";
import { lndAccountingPath, openChannelFees } from "./ledger";
import { sendInvoicePaidNotification, sendNotification } from "./notification";
import { IDataNotification } from "./types";
import { getAuth, baseLogger, LOOK_BACK } from './utils';
import { WalletFactory } from "./walletFactory";
import { Price } from "./priceImpl";
import { Dropbox } from "dropbox";

const crypto = require("crypto")
const lnService = require('ln-service');

const logger = baseLogger.child({ module: "trigger" })

const txsReceived = new Set()

export const uploadBackup = async (backup) => {
  logger.debug({ backup }, "updating scb on dbx")
  try {
    const dbx = new Dropbox({ accessToken: process.env.DROPBOX_ACCESS_TOKEN })
    await dbx.filesUpload({ path: `/${process.env.NETWORK}_lnd_scb`, contents: backup })
    logger.info({ backup }, "scb backed up on dbx successfully")
  } catch (error) {
    logger.error({ error }, "scb backup to dbx failed")
  }

  logger.debug({ backup }, "updating scb on gcs")
  try {
    const storage = new Storage({ keyFilename: process.env.GCS_APPLICATION_CREDENTIALS })
    const bucket = storage.bucket('lnd-static-channel-backups')
    const file = bucket.file(`${process.env.NETWORK}_lnd_scb`)
    await file.save(backup)
    logger.info({ backup }, "scb backed up on gcs successfully")
  } catch (error) {
    logger.error({ error }, "scb backup to gcs failed")
  }


}

export async function onchainTransactionEventHandler(tx) {

  // workaround for https://github.com/lightningnetwork/lnd/issues/2267
  // a lock might be necessary
  const hash = crypto.createHash('sha256').update(JSON.stringify(tx)).digest('base64');
  if (txsReceived.has(hash)) {
    return
  }
  txsReceived.add(hash)

  logger.info({ tx }, "received new onchain tx event")
  const onchainLogger = logger.child({ topic: "payment", protocol: "onchain", tx, onUs: false })

  if (tx.is_outgoing) {
    if (!tx.is_confirmed) {
      return
      // FIXME 
      // we have to return here because we will not know whose user the the txid belond to
      // this is because of limitation for lnd onchain wallet. we only know the txid after the 
      // transaction has been sent. and this events is trigger before
    }

    await Transaction.updateMany({ hash: tx.id }, { pending: false })
    onchainLogger.info({ success: true, pending: false, transactionType: "payment" }, "payment completed")
    const entry = await Transaction.findOne({ account_path: { $all: ["Liabilities", "Customer"] }, hash: tx.id })

    const title = `Your on-chain transaction has been confirmed`
    const data: IDataNotification = {
      type: "onchain_payment",
      hash: tx.id,
      amount: tx.tokens,
    }
    await sendNotification({ uid: entry.account_path[2], title, data, logger: onchainLogger })
  } else {
    // TODO: the same way Lightning is updating the wallet/accounting, 
    // this event should update the onchain wallet/account of the associated user

    let user
    try {
      user = await User.findOne({ onchain_addresses: { $in: tx.output_addresses } })
      if (!user) {
        //FIXME: Log the onchain address, need to first find which of the tx.output_addresses belongs to us
        onchainLogger.fatal(`No user associated with the onchain address`)
        return
      }
    } catch (error) {
      onchainLogger.error({error}, "issue in onchainTransactionEventHandler to get User id attached to output_addresses")
      throw error
    }
    const data: IDataNotification = {
      type: "onchain_receipt",
      amount: Number(tx.tokens),
      txid: tx.id
    }

    if (tx.is_confirmed === false) {
      onchainLogger.info({ transactionType: "receipt", pending: true }, "mempool apparence")
    } else {
      // onchain is currently only BTC
      const wallet = await WalletFactory({ user, logger: onchainLogger })
      await wallet.updateOnchainReceipt()
    }

    const satsPrice = await new Price({ logger: onchainLogger }).lastPrice()
    const usd = (tx.tokens * satsPrice).toFixed(2)

    const title = tx.is_confirmed ?
      `You received $${usd} | ${tx.tokens} sats` :
      `$${usd} | ${tx.tokens} sats is on its way to your wallet`
    await sendNotification({ title, uid: user._id, data, logger: onchainLogger })
  }
}

export const onInvoiceUpdate = async invoice => {
  logger.debug(invoice)

  if (!invoice.is_confirmed) {
    return
  }

  // FIXME: we're making 2x the request to Invoice User here. One in trigger, one in lighning.
  const invoiceUser = await InvoiceUser.findOne({ _id: invoice.id })
  if (invoiceUser) {
    const uid = invoiceUser.uid
    const hash = invoice.id as string

<<<<<<< HEAD
    const user = await User.findOne({_id: uid})
    const wallet = await WalletFactory({ user, logger })
=======
    const user = await User.findOne({ _id: uid })
    const wallet = await WalletFactory({ user, uid, currency: invoiceUser.currency, logger })
>>>>>>> 33c356df
    await wallet.updatePendingInvoice({ hash })
    await sendInvoicePaidNotification({ amount: invoice.received, hash, uid, logger })
  } else {
    logger.fatal({ invoice }, "we received an invoice but had no user attached to it")
  }
}

export const onChannelOpened = async ({ channel, lnd }) => {

  if (channel.is_partner_initiated) {
    logger.info({ channel }, "channel opened to us")
    return
  }

  logger.info({ channel }, "channel opened by us")

  const { transaction_id } = channel

  // TODO: dedupe from onchain
  const { current_block_height } = await lnService.getHeight({ lnd })
  const after = Math.max(0, current_block_height - LOOK_BACK) // this is necessary for tests, otherwise after may be negative
  const { transactions } = await lnService.getChainTransactions({ lnd, after })

  const { fee } = find(transactions, { id: transaction_id })

  const metadata = { currency: "BTC", txid: transaction_id, type: "fee" }

  await MainBook.entry("on chain fee")
    .debit(lndAccountingPath, fee, { ...metadata, })
    .credit(openChannelFees, fee, { ...metadata })
    .commit()

  logger.info({ success: true, channel, fee, ...metadata }, `open channel fee added to mongodb`)
}

const main = async () => {
  const { lnd } = lnService.authenticatedLndGrpc(getAuth())

  lnService.getWalletInfo({ lnd }, (err, result) => {
    logger.debug({ err, result }, 'getWalletInfo')
  });

  const subInvoices = subscribeToInvoices({ lnd });
  subInvoices.on('invoice_updated', onInvoiceUpdate)

  const subTransactions = subscribeToTransactions({ lnd });
  subTransactions.on('chain_transaction', onchainTransactionEventHandler);

  const subChannels = subscribeToChannels({ lnd });
  subChannels.on('channel_opened', (channel) => onChannelOpened({ channel, lnd }))

  const subBackups = subscribeToBackups({ lnd })
  subBackups.on('backup', ({ backup }) => uploadBackup(backup))

}

const healthCheck = () => {
  const { lnd } = lnService.authenticatedLndGrpc(getAuth())

  const app = express()
  const port = 8888
  app.get('/health', (req, res) => {
    lnService.getWalletInfo({ lnd }, (err,) => !err ? res.sendStatus(200) : res.sendStatus(500));
  })
  app.listen(port, () => logger.info(`Health check listening on port ${port}!`))
}

// only execute if it is the main module
if (require.main === module) {
  healthCheck()
  setupMongoConnection().then(main).catch((err) => logger.error(err))
}<|MERGE_RESOLUTION|>--- conflicted
+++ resolved
@@ -128,13 +128,8 @@
     const uid = invoiceUser.uid
     const hash = invoice.id as string
 
-<<<<<<< HEAD
     const user = await User.findOne({_id: uid})
     const wallet = await WalletFactory({ user, logger })
-=======
-    const user = await User.findOne({ _id: uid })
-    const wallet = await WalletFactory({ user, uid, currency: invoiceUser.currency, logger })
->>>>>>> 33c356df
     await wallet.updatePendingInvoice({ hash })
     await sendInvoicePaidNotification({ amount: invoice.received, hash, uid, logger })
   } else {
