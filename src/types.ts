--- conflicted
+++ resolved
@@ -31,14 +31,9 @@
   request: string
 }
 
-<<<<<<< HEAD
-export type TransactionType = "payment" | "inflight-payment" |
-  "paid-invoice" | "unconfirmed-invoice" | "onchain_receipt" | "on_us" | "onchain_payment" | 
+export type TransactionType = "payment" | "paid-invoice" | "on_us" | 
+  "onchain_receipt" | "onchain_payment" | "onchain_on_us" | 
   "exchange_rebalance"
-=======
-export type TransactionType = "payment" | "paid-invoice" | "on_us" | 
-  "onchain_receipt" | "onchain_payment" | "onchain_on_us"
->>>>>>> 317af224
 
 export interface IOnChainPayment {
   address: string,
