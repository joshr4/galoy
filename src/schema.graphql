--- conflicted
+++ resolved
@@ -139,10 +139,8 @@
   usernameExists(username: String!): Boolean
   getUserDetails(uid: ID!): User
   noauthUpdatePendingInvoice(username: String!, hash: String!): Boolean
-<<<<<<< HEAD
   getUid(username: String, phone: String): ID
   getLevels: [Int]
-=======
   getLimits: Limits
 }
 
@@ -150,7 +148,6 @@
   oldEnoughForWithdrawal: Int
   withdrawal: Int
   onUs: Int
->>>>>>> d9280b70
 }
 
 type UpdateUser {
