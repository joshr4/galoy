import {
  TransactionRestrictedError,
  LightningPaymentError,
  TwoFAError,
  NotFoundError,
  SelfPaymentError,
  InsufficientBalanceError,
  DbError,
  UnknownClientError,
  InvoiceDecodeError,
  ValidationInternalError,
  TooManyRequestError,
  RouteFindingError,
  InvalidCoordinatesError,
  InvalidBusinessTitleLengthError,
  PhoneCodeError,
  UsernameError,
  RebalanceNeededError,
} from "@graphql/error"
import { baseLogger } from "@services/logger"

const assertUnreachable = (x: never): never => {
  throw new Error(`This should never compile with ${x}`)
}

export const mapError = (error: ApplicationError): CustomApolloError => {
  const errorName = error.constructor.name as ApplicationErrorKey
  let message = error.message || errorName || ""
  switch (errorName) {
    case "WithdrawalLimitsExceededError":
      message = error.message
      return new TransactionRestrictedError({ message, logger: baseLogger })

    case "IntraledgerLimitsExceededError":
      message = error.message
      return new TransactionRestrictedError({ message, logger: baseLogger })

    case "TwoFANewCodeNeededError":
      message = "Need a 2FA code to proceed with the payment"
      return new TwoFAError({ message, logger: baseLogger })

    case "TwoFALimitsExceededError":
      message = "Need a 2FA code to proceed with the payment"
      return new TwoFAError({ message, logger: baseLogger })

    case "TwoFAValidationError":
      message = "Invalid 2FA token passed"
      return new TwoFAError({ message, logger: baseLogger })

    case "AlreadyPaidError":
      message = "Invoice is already paid"
      return new LightningPaymentError({ message, logger: baseLogger })

    case "CouldNotFindWalletInvoiceError":
      message = `User tried to pay invoice with hash ${error.message}, but it does not exist`
      return new LightningPaymentError({ message, logger: baseLogger })

    case "NoValidNodeForPubkeyError":
      message = `Temporary failure when trying to pay, please retry payment`
      return new LightningPaymentError({ message, logger: baseLogger })

    case "CouldNotFindUserFromIdError":
      message = `User does not exist for id ${error.message}`
      return new NotFoundError({ message, logger: baseLogger })

    case "CouldNotFindAccountFromUsernameError":
      message = `Account does not exist for username ${error.message}`
      return new NotFoundError({ message, logger: baseLogger })

    case "CouldNotFindUserFromPhoneError":
      message = `User does not exist for phone ${error.message}`
      return new NotFoundError({ message, logger: baseLogger })

    case "CouldNotFindUserFromWalletIdError":
      message = `User does not exist for wallet-id ${error.message}`
      return new NotFoundError({ message, logger: baseLogger })

    case "ContactNotExistentError":
      message = `Contact does not exist for account ${error.message}`
      return new NotFoundError({ message, logger: baseLogger })

    case "SelfPaymentError":
      message = "User tried to pay themselves"
      return new SelfPaymentError({ message, logger: baseLogger })

    case "InsufficientBalanceError":
      return new InsufficientBalanceError({ message, logger: baseLogger })

    case "LnInvoiceMissingPaymentSecretError":
      message = "Invoice is missing its 'payment secret' value"
      return new InvoiceDecodeError({ message, logger: baseLogger })

    case "SatoshiAmountRequiredError":
      message = "An amount is required to complete payment"
      return new ValidationInternalError({ message, logger: baseLogger })

    case "InvalidSatoshiAmount":
      message = "A valid satoshi amount is required"
      return new ValidationInternalError({ message, logger: baseLogger })

    case "LnPaymentRequestNonZeroAmountRequiredError":
      message = "Invoice does not have a valid amount to pay"
      return new ValidationInternalError({ message, logger: baseLogger })

    case "LnPaymentRequestZeroAmountRequiredError":
      message = "Invoice must be a zero-amount invoice"
      return new ValidationInternalError({ message, logger: baseLogger })

    case "InvalidPhoneNumberPhoneProviderError":
      message = "Phone number is not a valid phone number"
      return new ValidationInternalError({ message, logger: baseLogger })

    case "InvalidContactAlias":
      message = "ContactAlias has incorrect characters or length"
      return new ValidationInternalError({ message, logger: baseLogger })

    case "InvoiceCreateRateLimiterExceededError":
    case "InvoiceCreateForRecipientRateLimiterExceededError":
      message = "Too many invoices creation, please wait for a while and try again."
      return new TooManyRequestError({ message, logger: baseLogger })

    case "OnChainAddressCreateRateLimiterExceededError":
      message =
        "Too many onchain addresses creation, please wait for a while and try again."
      return new TooManyRequestError({ message, logger: baseLogger })

    case "UserPhoneCodeAttemptPhoneRateLimiterExceededError":
      message = "Too many phone code attempts, please wait for a while and try again."
      return new TooManyRequestError({ message, logger: baseLogger })

    case "UserPhoneCodeAttemptIpRateLimiterExceededError":
      message =
        "Too many phone code attempts on same network, please wait for a while and try again."
      return new TooManyRequestError({ message, logger: baseLogger })

    case "CouldNotFindPhoneCodeError":
      message = "Invalid or incorrect phone code entered."
      return new PhoneCodeError({ message, logger: baseLogger })

    case "CouldNotFindAccountFromPhoneError":
      message = "Invalid or incorrect phone entered."
      return new PhoneCodeError({ message, logger: baseLogger })

    case "UserLoginPhoneRateLimiterExceededError":
      message = "Too many login attempts, please wait for a while and try again."
      return new TooManyRequestError({ message, logger: baseLogger })

    case "UserLoginIpRateLimiterExceededError":
      message =
        "Too many login attempts on same network, please wait for a while and try again."
      return new TooManyRequestError({ message, logger: baseLogger })

    case "InvalidQuizQuestionIdError":
      message = "Invalid quiz question id was passed."
      return new ValidationInternalError({ message, logger: baseLogger })

    case "RewardAlreadyPresentError":
      message = "Reward for quiz question was already claimed."
      return new ValidationInternalError({ message, logger: baseLogger })

    case "InvalidPhoneMetadataForRewardError":
      message = "Unsupported phone carrier for rewards."
      return new ValidationInternalError({ message, logger: baseLogger })

    case "RouteNotFoundError":
      message = "Unable to find a route for payment."
      return new RouteFindingError({ message, logger: baseLogger })

    case "UnknownRouteNotFoundError":
      message = "Unknown error occurred when trying to find a route for payment."
      return new RouteFindingError({ message, logger: baseLogger })

    case "UnknownLnInvoiceDecodeError":
      // TODO: Consider using `error.message` somehow since lib returns semi-sensible details
      message = "Invalid lightning request, couldn't decode."
      return new InvoiceDecodeError({ message, logger: baseLogger })

    case "UnknownRepositoryError":
      return new DbError({ message, logger: baseLogger, level: "fatal" })

    case "UnknownLedgerError":
      return new DbError({ message, logger: baseLogger, level: "fatal" })

    case "UnknownLightningServiceError":
      return new LightningPaymentError({ message, logger: baseLogger })

    case "UnknownTwoFAError":
      return new TwoFAError({ message, logger: baseLogger })

    case "InvalidCoordinatesError":
      return new InvalidCoordinatesError({ logger: baseLogger })

    case "InvalidBusinessTitleLengthError":
      return new InvalidBusinessTitleLengthError({ logger: baseLogger })

    case "UsernameNotAvailableError":
      message = "username not available"
      return new UsernameError({ logger: baseLogger, message })

    case "UsernameIsImmutableError":
      message = "username is immutable"
      return new UsernameError({ logger: baseLogger, message })

    case "TwoFANeedToBeSetBeforeDeletionError":
      message = "TwoFA need to be set before removal"
      return new TwoFAError({ logger: baseLogger, message })

    case "TwoFAAlreadySetError":
      message = "TwoFA is already set"
      return new TwoFAError({ logger: baseLogger, message })

    case "RebalanceNeededError":
      return new RebalanceNeededError({ logger: baseLogger })

    // ----------
    // Unhandled below here
    // ----------
    case "RateLimiterExceededError":
    case "RateLimitError":
    case "RateLimitServiceError":
    case "UnknownRateLimitServiceError":
    case "CouldNotFindUserError":
    case "TwoFAError":
    case "LedgerError":
    case "LedgerServiceError":
    case "LightningError":
    case "BadPaymentDataError":
    case "LnInvoiceDecodeError":
    case "LightningServiceError":
    case "CouldNotDecodeReturnedPaymentRequest":
    case "InvoiceNotFoundError":
    case "LnPaymentPendingError":
    case "LnAlreadyPaidError":
    case "PaymentNotFoundError":
    case "InconsistentDataError":
    case "AuthorizationError":
    case "RepositoryError":
    case "PersistError":
    case "DuplicateError":
    case "CouldNotFindError":
    case "ValidationError":
    case "InvalidUsername":
    case "InvalidPhoneNumber":
    case "InvalidWalletId":
    case "LessThanDustThresholdError":
    case "InvalidTargetConfirmations":
    case "NoContactForUsernameError":
    case "NoWalletExistsForUserError":
    case "LimitsExceededError":
    case "CouldNotFindWalletFromIdError":
    case "CouldNotListWalletsFromAccountIdError":
    case "CouldNotFindWalletFromUsernameError":
    case "CouldNotFindWalletFromOnChainAddressError":
    case "CouldNotFindWalletFromOnChainAddressesError":
    case "CouldNotFindLnPaymentFromHashError":
    case "LockError":
    case "LockServiceError":
    case "UnknownLockServiceError":
    case "PriceError":
    case "PriceServiceError":
    case "PriceNotAvailableError":
    case "PriceHistoryNotAvailableError":
    case "UnknownPriceServiceError":
    case "OnChainError":
    case "TransactionDecodeError":
    case "OnChainServiceError":
    case "UnknownOnChainServiceError":
    case "CouldNotFindOnChainTransactionError":
    case "OnChainServiceUnavailableError":
    case "NotificationsError":
    case "NotificationsServiceError":
    case "AccountError":
    case "ApiKeyError":
    case "ApiKeyHashError":
    case "InvalidApiKeyError":
    case "InvalidExpirationError":
    case "IpFetcherError":
    case "IpFetcherServiceError":
    case "UnknownIpFetcherServiceError":
    case "CouldNotFindTransactionError":
    case "InvalidLedgerTransactionId":
    case "CacheError":
    case "LocalCacheNotAvailableError":
    case "LocalCacheServiceError":
    case "LocalCacheUndefinedError":
    case "UnknownLocalCacheServiceError":
    case "UserPhoneCodeAttemptPhoneMinIntervalRateLimiterExceededError":
    case "PhoneProviderServiceError":
    case "UnknownPhoneProviderServiceError":
    case "MissingPhoneMetadataError":
    case "InvalidPhoneMetadataTypeError":
    case "InvalidAccountStatusError":
    case "InvalidOnChainAddress":
    case "InvalidScanDepthAmount":
    case "InsufficientBalanceForRoutingError":
    case "InvalidLanguageError":
<<<<<<< HEAD
    case "InvalidWithdrawFeeError":
=======
    case "InvalidUsdCents":
    case "NonIntegerUsdCents":
    case "ColdStorageError":
    case "ColdStorageServiceError":
    case "InvalidCurrentColdStorageWalletServiceError":
    case "InsufficientBalanceForRebalanceError":
    case "UnknownColdStorageServiceError":
    case "FeeDifferenceError":
    case "NoTransactionToSettleError":
>>>>>>> 5ee38ade
      message = `Unknown error occurred (code: ${error.name})`
      return new UnknownClientError({ message, logger: baseLogger })

    default:
      return assertUnreachable(errorName)
  }
}<|MERGE_RESOLUTION|>--- conflicted
+++ resolved
@@ -294,9 +294,7 @@
     case "InvalidScanDepthAmount":
     case "InsufficientBalanceForRoutingError":
     case "InvalidLanguageError":
-<<<<<<< HEAD
     case "InvalidWithdrawFeeError":
-=======
     case "InvalidUsdCents":
     case "NonIntegerUsdCents":
     case "ColdStorageError":
@@ -306,7 +304,6 @@
     case "UnknownColdStorageServiceError":
     case "FeeDifferenceError":
     case "NoTransactionToSettleError":
->>>>>>> 5ee38ade
       message = `Unknown error occurred (code: ${error.name})`
       return new UnknownClientError({ message, logger: baseLogger })
 
