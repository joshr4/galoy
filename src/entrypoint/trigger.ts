--- conflicted
+++ resolved
@@ -140,11 +140,6 @@
     // FIXME: need to account for channel closing
     return
   }
-<<<<<<< HEAD
-  logger.info({ channel }, `channel ${stateChange} by us`)
-  const { transaction_id } = channel
-
-=======
   
   let txid
 
@@ -154,7 +149,6 @@
     ({ close_transaction_id: txid } = channel)
   }
   
->>>>>>> 5a082447
   // TODO: dedupe from onchain
   const { current_block_height } = await getHeight({ lnd })
   const after = Math.max(0, current_block_height - LOOK_BACK) // this is necessary for tests, otherwise after may be negative
@@ -167,11 +161,6 @@
     logger.error({transactions}, "fee doesn't exist")
     return
   }
-
-<<<<<<< HEAD
-  const fee = tx!.fee
-=======
-  const { fee } = find(transactions, { id: txid })
 
   // let tx
   // try {
@@ -183,7 +172,6 @@
   // TODO: there is no fee currently given by bitcoind for raw transaction
   // either calculate it from the input, or use an indexer 
   // const { fee } = tx.fee
->>>>>>> 5a082447
 
   const metadata = { currency: "BTC", txid, type: "fee", pending: false }
 
