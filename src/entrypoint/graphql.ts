--- conflicted
+++ resolved
@@ -2,7 +2,7 @@
   pattern,
   range,
   stringLength,
-  ValidateDirectiveVisitor,
+  ValidateDirectiveVisitor
 } from "@profusion/apollo-validation-directives"
 import { ApolloServer } from "apollo-server-express"
 import dotenv from "dotenv"
@@ -37,12 +37,7 @@
 import { redis } from "../redis"
 import { User } from "../schema"
 import { login, requestPhoneCode } from "../text"
-<<<<<<< HEAD
-import { Levels, OnboardingEarn } from "../types"
-=======
 import { Levels, OnboardingEarn, Primitive } from "../types"
-import { AdminOps } from "../AdminOps"
->>>>>>> ebd90cbd
 import { fetchIPDetails } from "../utils"
 import { WalletFactory, WalletFromUsername } from "../walletFactory"
 
