import { ApolloServer } from 'apollo-server-express';
import dotenv from "dotenv";
import express from 'express';
import expressJwt from "express-jwt";
import { importSchema } from 'graphql-import';
import { applyMiddleware } from "graphql-middleware";
import { and, rule, shield } from 'graphql-shield';
import { makeExecutableSchema } from "graphql-tools";
import _ from 'lodash';
import moment from "moment";
import mongoose from "mongoose";
import path from "path";
import pino from 'pino';
// https://nodejs.org/api/esm.html#esm_no_require_exports_module_exports_filename_dirname
// TODO: to use when switching to module
// import { fileURLToPath } from 'url';
// const __filename = fileURLToPath(import.meta.url);
// const __dirname = path.dirname(__filename);
import PinoHttp from "pino-http";
import swStats from 'swagger-stats';
import util from 'util';
import { v4 as uuidv4 } from 'uuid';
import { getMinBuildNumber, getHourlyPrice } from "../localCache";
import { lnd } from "../lndConfig";
import { nodeStats } from "../lndUtils";
import { setupMongoConnection } from "../mongodb";
import { sendNotification } from "../notifications/notification";
import { User } from "../schema";
import { login, requestPhoneCode } from "../text";
import { Levels, OnboardingEarn } from "../types";
import { UserWallet } from "../userWallet";
import { baseLogger, customLoggerPrefix, fetchIPDetails, LoggedError } from "../utils";
import { WalletFactory, WalletFromUsername } from "../walletFactory";
import { getCurrentPrice } from "../realtimePrice";
import { getAsyncRedisClient } from "../redis";
import { yamlConfig } from '../config';

dotenv.config()

const graphqlLogger = baseLogger.child({ module: "graphql" })


const pino_http = PinoHttp({
  logger: graphqlLogger,
  wrapSerializers: false,

  // Define custom serializers
  serializers: {
    err: pino.stdSerializers.err,
    req: pino.stdSerializers.req,
    res: (res) => ({
      // FIXME: kind of a hack. body should be in in req. but have not being able to do it.
      body: res.req.body,
      ...pino.stdSerializers.res(res)
    })
  },
  autoLogging: {
    ignorePaths: ["/healthz"]
  }
})

const commitHash = process.env.COMMITHASH
const buildTime = process.env.BUILDTIME
const helmRevision = process.env.HELMREVISION

const resolvers = {
  Query: {
    me: async (_, __, { uid, user }) => {
      const { phone, username, contacts, language, level } = user

      return {
        id: uid,
        level,
        phone,
        username,
        contacts,
        language
      }
    },

    // legacy, before handling multi currency account
    wallet: async (_, __, { wallet }) => ([{
      id: "BTC",
      currency: "BTC",
      balance: async () => (await wallet.getBalances())["BTC"],
      transactions: () => wallet.getTransactions(),
      csv: () => wallet.getStringCsv()
    }]),

    // new way to return the balance
    // balances are distinc between USD and BTC
    // but transaction are common, because they could have rely both on USD/BTC
    wallet2: async (_, __, { wallet }) => {
      const balances = await wallet.getBalances()

      return {
        transactions: wallet.getTransactions(),
        balances: wallet.user.currencies.map(item => ({
          id: item.id,
          balance: balances[item.id],
        }))
      }
    },
    nodeStats: async () => nodeStats({ lnd }),
    buildParameters: async () => {
      const { minBuildNumber, lastBuildNumber } = await getMinBuildNumber()
      return {
        id: lastBuildNumber,
        commitHash: () => commitHash,
        buildTime: () => buildTime,
        helmRevision: () => helmRevision,
        minBuildNumberAndroid: minBuildNumber,
        minBuildNumberIos: minBuildNumber,
        lastBuildNumberAndroid: lastBuildNumber,
        lastBuildNumberIos: lastBuildNumber,
      }
    },
    prices: async (_, { length = 365 * 24 * 10 }, { logger }) => {
      const hourly = await getHourlyPrice({ logger })

      // adding the current price as the lat index array
      // use by the mobile application to convert prices
      hourly.push({
        id: moment().unix(),
        o: getCurrentPrice()
      })

      return hourly.splice(-length)
    },
    earnList: async (_, __, { uid, user }) => {
      const response: Object[] = []
      const earned = user?.earn || []

      for(const [id, value] of Object.entries(OnboardingEarn)) {
        response.push({
          id,
          value,
          completed: earned.findIndex(item => item === id) !== -1,
        })
      }

      return response
    },
    getLastOnChainAddress: async (_, __, { wallet }) => ({ id: wallet.getLastOnChainAddress() }),
    maps: async () => {
      // TODO: caching
      const users = await User.find(
        { title: { $exists: true }, coordinate: { $exists: true } },
        { username: 1, title: 1, coordinate: 1 }
      );

      return users.map((user) => ({
        ...user._doc,
        id: user.username
      }))
    },
    usernameExists: async (_, { username }) => UserWallet.usernameExists({ username }),
    getUserDetails: async (_, { uid }) => User.findOne({_id: uid}),
    noauthUpdatePendingInvoice: async (_, { hash, username }, { logger }) => {
      const wallet = await WalletFromUsername({ username, logger })
      return wallet.updatePendingInvoice({ hash })
    },
<<<<<<< HEAD
    getUid: async (_, { username, phone }) => {
      const { _id: uid } = await User.getUser({ username, phone })
      return uid
    },
    getLevels: () => Levels
=======
    getLimits: (_, __, {user}) => {
      return {
        oldEnoughForWithdrawal: yamlConfig.limits.oldEnoughForWithdrawal,
        withdrawal: yamlConfig.limits.withdrawal.level[user.level],
        onUs: yamlConfig.limits.onUs.level[user.level]
      }
    }
>>>>>>> d9280b70
  },
  Mutation: {
    requestPhoneCode: async (_, { phone }, { logger }) => ({ success: requestPhoneCode({ phone, logger }) }),
    login: async (_, { phone, code }, { logger }) => ({ token: login({ phone, code, logger }) }),
    updateUser: async (_, __, { wallet }) => ({
      setUsername: async ({ username }) => await wallet.setUsername({ username }),
      setLanguage: async ({ language }) => await wallet.setLanguage({ language }),
      updateUsername: (input) => wallet.updateUsername(input),
      updateLanguage: (input) => wallet.updateLanguage(input),
    }),
    setLevel: async (_, { uid, level }, { logger }) => {
      return UserWallet.setLevel({ uid, level, logger })
    },
    updateContact: async (_, __, { user }) => ({
      setName: async ({ username, name }) => {
        user.contacts.filter(item => item.id === username)[0].name = name
        await user.save()
        return true
      }
    }),
    noauthAddInvoice: async (_, { uid }, { logger }) => {
      const user = await User.findOne({_id: uid})
      const wallet = await WalletFactory({ user, logger })
      return wallet.addInvoice({ selfGenerated: false })
    },
    invoice: async (_, __, { wallet }) => ({
      addInvoice: async ({ value, memo }) => wallet.addInvoice({ value, memo }),
      // FIXME: move to query
      updatePendingInvoice: async ({ hash }) => wallet.updatePendingInvoice({ hash }),
      payInvoice: async ({ invoice, amount, memo }) => wallet.pay({ invoice, amount, memo }),
      payKeysendUsername: async ({ destination, username, amount, memo }) => wallet.pay({ destination, username, amount, memo }),
      getFee: async ({ destination, amount, invoice, memo }) => wallet.getLightningFee({ destination, amount, invoice, memo })
    }),
    earnCompleted: async (_, { ids }, { wallet }) => wallet.addEarn(ids),
    deleteUser: () => {
      // TODO
    },
    onchain: async (_, __, { wallet }) => ({
      getNewAddress: () => wallet.getOnChainAddress(),
      pay: ({ address, amount, memo }) => ({ success: wallet.onChainPay({ address, amount, memo }) }),
      getFee: ({ address, amount }) => wallet.getOnchainFee({ address, amount }),
    }),
    addDeviceToken: async (_, { deviceToken }, { user }) => {
      user.deviceToken.addToSet(deviceToken)
      // TODO: check if this is ok to shared a mongoose user instance and mutate it.
      await user.save()
      return { success: true }
    },

    // FIXME test
    testMessage: async (_, __, { user, logger }) => {
      // throw new LoggedError("test error")
      await sendNotification({
        user,
        title: "Title",
        body: `New message sent at ${moment.utc().format('YYYY-MM-DD HH:mm:ss')}`,
        logger
      })
      return { success: true }
    },
    addToMap: async (_, { username, title, latitude, longitude }, { }) => {
      return UserWallet.addToMap({ username, title, latitude, longitude });
    },
    setAccountStatus: async (_, { uid, status }, { }) => {
      const user = await User.findOne({_id: uid})
      return UserWallet.setAccountStatus({ uid, status })
    }
  }
}

const isAuthenticated = rule({ cache: 'contextual' })(
  async (parent, args, ctx, info) => {
    if(ctx.uid === null) {
      return new Error(`${util.inspect({ message: 'Not authorised!', request: ctx.request.body }, false, Infinity)}`)
    }
    return true
  },
)

const isEditor = rule({ cache: "contextual" })(
  async (parent, args, ctx, info) => {
    return ctx.user.role === "editor";
  }
);

const permissions = shield({
  Query: {
    // prices: not(isAuthenticated),
    // earnList: isAuthenticated,
    me: isAuthenticated,
    wallet: isAuthenticated,
    wallet2: isAuthenticated,
    getLastOnChainAddress: isAuthenticated,
    getUserDetails: and(isAuthenticated, isEditor),
    getUid: and(isAuthenticated, isEditor),
    getLevels: and(isAuthenticated, isEditor)
  },
  Mutation: {
    // requestPhoneCode: not(isAuthenticated),
    // login: not(isAuthenticated),

    onchain: isAuthenticated,
    invoice: isAuthenticated,
    earnCompleted: isAuthenticated,
    updateUser: isAuthenticated,
    updateContact: isAuthenticated,
    deleteUser: isAuthenticated,
    addDeviceToken: isAuthenticated,
    testMessage: isAuthenticated,
    addToMap: and(isAuthenticated, isEditor),
    setLevel: and(isAuthenticated, isEditor),
    setAccountStatus: and(isAuthenticated, isEditor)
  },
}, { allowExternalErrors: true }) // TODO remove to not expose internal error


export async function startApolloServer() {
  const app = express();

  const schema = applyMiddleware(
    makeExecutableSchema({
      typeDefs: importSchema(path.join(__dirname, "../schema.graphql")),
      resolvers,
    }),
    permissions
  );

  const server = new ApolloServer({
    schema,
    playground: process.env.NETWORK !== 'mainnet',
    introspection: process.env.NETWORK !== 'mainnet',
    context: async (context) => {
      // @ts-ignore
      const token = context.req?.token ?? null
      const uid = token?.uid ?? null

      let wallet, user

      // TODO move from id: uuidv4() to a Jaeger standard 
      const logger = graphqlLogger.child({ token, id: uuidv4(), body: context.req?.body })

      if (!!uid) {
        user = await User.findOneAndUpdate({ _id: uid },{ lastConnection: new Date() }, {new: true})
        fetchIPDetails({currentIP: context.req?.headers['x-real-ip'], user, logger})
        wallet = (!!user && user.status === "active") ? await WalletFactory({ user, logger }) : null
      }

      // @ts-ignore
      return {
        ...context,
        logger,
        uid,
        wallet,
        user
      }
    },
    formatError: err => {
      // FIXME
      if(_.startsWith(err.message, customLoggerPrefix)) {
        err.message = err.message.slice(customLoggerPrefix.length)
      } 
      
      baseLogger.error({ err }, "graphql catch-all error");
      
      // return defaultErrorFormatter(err)
      // return err
      return new Error('Internal server error');
    },
  })

  app.use(pino_http)

  app.use(
    expressJwt({
      secret: process.env.JWT_SECRET,
      algorithms: ["HS256"],
      credentialsRequired: false,
      requestProperty: 'token'
    }))

  app.use(swStats.getMiddleware({
    uriPath: "/swagger",
    // no authentication but /swagger/* should be protected from access outside the cluster
    // this is done with nginx 
  }))

  // Health check
  app.get('/healthz', async function(req, res) {
    const isMongoAlive = mongoose.connection.readyState == 1 ? true : false
    const isRedisAlive = await getAsyncRedisClient().ping() === 'PONG'
    res.status((isMongoAlive && isRedisAlive) ? 200 : 503).send();
  });


  // Mount Apollo middleware here.
  // server.applyMiddleware({ app: permissions });
  // middlewares: [permissions],

  server.applyMiddleware({ app });

  // @ts-ignore
  await new Promise(resolve => app.listen({ port: 4000 }, resolve));

  console.log(`🚀 Server ready at http://localhost:4000${server.graphqlPath}`);
  return { server, app };
}


setupMongoConnection().then(async () => {
  await startApolloServer()
}).catch((err) => graphqlLogger.error(err, "server error"))
<|MERGE_RESOLUTION|>--- conflicted
+++ resolved
@@ -160,13 +160,11 @@
       const wallet = await WalletFromUsername({ username, logger })
       return wallet.updatePendingInvoice({ hash })
     },
-<<<<<<< HEAD
     getUid: async (_, { username, phone }) => {
       const { _id: uid } = await User.getUser({ username, phone })
       return uid
     },
-    getLevels: () => Levels
-=======
+    getLevels: () => Levels,
     getLimits: (_, __, {user}) => {
       return {
         oldEnoughForWithdrawal: yamlConfig.limits.oldEnoughForWithdrawal,
@@ -174,7 +172,6 @@
         onUs: yamlConfig.limits.onUs.level[user.level]
       }
     }
->>>>>>> d9280b70
   },
   Mutation: {
     requestPhoneCode: async (_, { phone }, { logger }) => ({ success: requestPhoneCode({ phone, logger }) }),
