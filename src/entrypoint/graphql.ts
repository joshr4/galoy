import dotenv from "dotenv";
import { rule, shield } from 'graphql-shield';
import { GraphQLServer } from 'graphql-yoga';
import * as jwt from 'jsonwebtoken';
import _ from 'lodash';
import moment from "moment";
import mongoose from "mongoose";
import path from "path";
import pino from 'pino';
// https://nodejs.org/api/esm.html#esm_no_require_exports_module_exports_filename_dirname
// TODO: to use when switching to module
// import { fileURLToPath } from 'url';
// const __filename = fileURLToPath(import.meta.url);
// const __dirname = path.dirname(__filename);
import PinoHttp from "pino-http";
import swStats from 'swagger-stats';
import util from 'util';
import { v4 as uuidv4 } from 'uuid';
import { getMinBuildNumber, mainCache } from "../cache";
import { getAsyncRedisClient } from "../lock";
import { setupMongoConnection } from "../mongodb";
import { sendNotification } from "../notification";
import { Price } from "../priceImpl";
import { login, requestPhoneCode } from "../text";
import { OnboardingEarn } from "../types";
<<<<<<< HEAD
=======
import { baseLogger, customLoggerPrefix } from "../utils";
>>>>>>> e3a1910b
import { UserWallet } from "../userWallet";
import { baseLogger, customLoggerPrefix, nodeStats } from "../utils";
import { WalletFactory, WalletFromUsername } from "../walletFactory";
import { lnd } from "./lndConfig";
import { User } from "./schema";
import { insertMarkers } from "./tool/map_csv_to_mongodb";


dotenv.config()

const graphqlLogger = baseLogger.child({ module: "graphql" })


<<<<<<< HEAD
=======
// https://nodejs.org/api/esm.html#esm_no_require_exports_module_exports_filename_dirname
// TODO: to use when switching to module
// import { fileURLToPath } from 'url';
// const __filename = fileURLToPath(import.meta.url);
// const __dirname = path.dirname(__filename);


import PinoHttp from "pino-http"
import { nodeStats } from "../lndUtils";
>>>>>>> e3a1910b
const pino_http = PinoHttp({
  logger: graphqlLogger,
  wrapSerializers: false,

  // Define custom serializers
  serializers: {
    err: pino.stdSerializers.err,
    req: pino.stdSerializers.req,
    res: (res) => ({
      // FIXME: kind of a hack. body should be in in req. but have not being able to do it.
      body: res.req.body,
      ...pino.stdSerializers.res(res)
    })
  },
  reqCustomProps: function(req) {
    return {
      // FIXME: duplicate parsing from graphql context.
      token: verifyToken(req)
    }
  },
  autoLogging: {
    ignorePaths: ["/healthz"]
  }
})

const commitHash = process.env.COMMITHASH
const buildTime = process.env.BUILDTIME
const helmRevision = process.env.HELMREVISION

const resolvers = {
  Query: {
    me: async (_, __, { uid, user }) => {
      const { phone, username, contacts, language } = user

      return {
        id: uid,
        level: 1,
        phone,
        username,
        contacts,
        language
      }
    },

    // legacy, before handling multi currency account
    wallet: async (_, __, { wallet }) => ([{
      id: "BTC",
      currency: "BTC",
      balance: async () => (await wallet.getBalances())["BTC"],
      transactions: () => wallet.getTransactions(),
      csv: () => wallet.getStringCsv()
    }]),

    // new way to return the balance
    // balances are distinc between USD and BTC
    // but transaction are common, because they could have rely both on USD/BTC
    wallet2: async (_, __, { wallet }) => {
      const balances = await wallet.getBalances()

      return {
        transactions: wallet.getTransactions(),
        balances: wallet.user.currencies.map(item => ({
          id: item.id,
          balance: balances[item.id],
        }))
      }
    },
    nodeStats: async () => nodeStats({lnd}),
    buildParameters: async () => {
      const { minBuildNumber, lastBuildNumber } = await getMinBuildNumber()
      return {
        id: lastBuildNumber,
        commitHash: () => commitHash,
        buildTime: () => buildTime,
        helmRevision: () => helmRevision,
        minBuildNumberAndroid: minBuildNumber,
        minBuildNumberIos: minBuildNumber,
        lastBuildNumberAndroid: lastBuildNumber,
        lastBuildNumberIos: lastBuildNumber,
      }
    },
    prices: async (_, { length = 365 * 24 * 10 }, {logger}) => {

      const key = "lastCached"
      let value
    
      value = mainCache.get(key);
      if ( value === undefined ){
        const price = new Price({logger})
        const lastCached = await price.lastCached()
        // TODO: maybe have a better way to reset the cache.
        // if we have 300 seconds of cache here, but we also only fetch from prometheus value only every 300 seconds
        // then the price value could be stale up to 600 seconds on the client side
        mainCache.set( key, lastCached, 30 )
        value = lastCached
      }
    
      return value.splice(-length)
    },
    earnList: async (_, __, { uid, user }) => {
      const response: Object[] = []
      const earned = user?.earn || []

      for (const [id, value] of Object.entries(OnboardingEarn)) {
        response.push({
          id,
          value,
          completed: earned.findIndex(item => item === id) !== -1,
        })
      }

      return response
    },
    getLastOnChainAddress: async (_, __, { wallet }) => ({ id: wallet.getLastOnChainAddress() }),

    maps: async () => {
      // TODO: caching
      const users = await User.find({ title: { $exists: true }, coordinate: { $exists: true }}, {username: 1, title: 1, coordinate: 1})
      return users.map(item => ({
        id: item.username,
        username: item.username,
        title: item.title,
        coordinate: {
          latitude: item.coordinate.coordinates[0],
          longitude: item.coordinate.coordinates[1]
        }
      }))
    },
    usernameExists: async (_, { username }) => await UserWallet.usernameExists({ username })

  },
  Mutation: {
    requestPhoneCode: async (_, { phone }, { logger }) => ({ success: requestPhoneCode({ phone, logger }) }),
    login: async (_, { phone, code }, { logger }) => ({ token: login({ phone, code, logger }) }),
    updateUser: async (_, __, { wallet }) => ({
      // FIXME manage uid
      // TODO only level for now
      setLevel: async () => {
        const result = await wallet.setLevel({ level: 1 })
        return {
          id: wallet.uid,
          level: result.level,
        }
      },
      setUsername: async ({ username }) => await wallet.setUsername({ username }),
      setLanguage: async ({ language }) => await wallet.setLanguage({ language })
    }),
    updateContact: async (_, __, { user }) => ({
      setName: async ({ username, name }) => {
        user.contacts.filter(item => item.id === username)[0].name = name
        await user.save()
        return true
      }
    }),
    publicInvoice: async (_, { username }, { logger }) => {
      const wallet = await WalletFromUsername({ username, logger })
      return {
        addInvoice: async ({ value, memo }) => wallet.addInvoice({ value, memo, selfGenerated: false }),
        updatePendingInvoice: async ({ hash }) => wallet.updatePendingInvoice({ hash })
      }
    },
    invoice: async (_, __, { wallet }) => ({
      addInvoice: async ({ value, memo }) => wallet.addInvoice({ value, memo }),
      updatePendingInvoice: async ({ hash }) => wallet.updatePendingInvoice({ hash }),
      payInvoice: async ({ invoice, amount, memo }) => wallet.pay({ invoice, amount, memo }),
      payKeysendUsername: async ({ destination, username, amount, memo }) => wallet.pay({ destination, username, amount, memo }),
      getFee: async ({ destination, amount, invoice, memo }) => wallet.getLightningFee({ destination, amount, invoice, memo })
    }),
    earnCompleted: async (_, { ids }, { wallet }) => wallet.addEarn(ids),
    deleteUser: () => {
      // TODO
    },
    onchain: async (_, __, { wallet }) => ({
      getNewAddress: () => wallet.getOnChainAddress(),
      pay: ({ address, amount, memo }) => ({ success: wallet.onChainPay({ address, amount, memo }) }),
      getFee: ({ address }) => wallet.getOnchainFee({ address }),
    }),
    addDeviceToken: async (_, { deviceToken }, { user }) => {
      user.deviceToken.addToSet(deviceToken)
      // TODO: check if this is ok to shared a mongoose user instance and mutate it.
      await user.save()
      return { success: true }
    },

    // FIXME test
    testMessage: async (_, __, { user, logger }) => {
      // throw new LoggedError("test error")
      await sendNotification({
        user,
        title: "Title",
        body: `New message sent at ${moment.utc().format('YYYY-MM-DD HH:mm:ss')}`,
        logger
      })
      return { success: true }
    },
  }
}


function verifyToken(req) {

  let token
  try {
    const auth = req.get('Authorization')

    if (!auth) {
      return null
    }

    if (auth.split(" ")[0] !== "Bearer") {
      throw Error("not a bearer token")
    }

    const raw_token = auth.split(" ")[1]
    token = jwt.verify(raw_token, process.env.JWT_SECRET);

    // TODO assert bitcoin network
  } catch (err) {
    return null
    // TODO return new AuthenticationError("Not authorised"); ?
    // ie: differenciate between non authenticated, and not authorized
  }
  return token
}

const isAuthenticated = rule({ cache: 'contextual' })(
  async (parent, args, ctx, info) => {
    if(ctx.uid === null) {
      return new Error(`${util.inspect({ message: 'Not authorised!', request: ctx.request.body }, false, Infinity)}`)
    }
    return true
  },
)

const permissions = shield({
  Query: {
    // prices: not(isAuthenticated),
    // earnList: isAuthenticated,
    wallet: isAuthenticated,
    me: isAuthenticated,
  },
  Mutation: {
    // requestPhoneCode: not(isAuthenticated),
    // login: not(isAuthenticated),

    onchain: isAuthenticated,
    invoice: isAuthenticated,
    earnCompleted: isAuthenticated,
    updateUser: isAuthenticated,
    deleteUser: isAuthenticated,
    addDeviceToken: isAuthenticated,
  },
}, { allowExternalErrors: true }) // TODO remove to not expose internal error


const server = new GraphQLServer({
  typeDefs: path.join(__dirname, "../schema.graphql"),
  resolvers,
  middlewares: [permissions],
  context: async (context) => {
    const token = verifyToken(context.request)
    const uid = token?.uid ?? null
    const user = !!uid ? await User.findOne({ _id: uid }) : null
    // @ts-ignore
    const logger = graphqlLogger.child({ token, id: context.request.id, body: context.request.body })
    const wallet = !!uid ? await WalletFactory({ user, logger }) : null
    return {
      ...context,
      logger,
      uid,
      wallet,
      user
    }
  }
})

// injecting unique id to the request for correlating different logs messages
// TODO: use a jaeger standard instead to be able to do distributed tracing 
server.express.use(function(req, res, next) {
  // @ts-ignore
  req.id = uuidv4();
  next();
});

server.express.use(pino_http)
server.express.use(swStats.getMiddleware({
  uriPath: "/swagger",
  authentication: true,
  onAuthenticate: function(req,username,password){
    return((username==='swagger-user') 
        && (password===(process.env.SWAGGER_PASSWORD ?? 'swagger-password')));
  }
}))

// Health check
server.express.get('/healthz', async function(req, res) {
  const isMongoAlive = mongoose.connection.readyState == 1 ? true : false
  const isRedisAlive = await getAsyncRedisClient().ping() === 'PONG'
  res.status((isMongoAlive && isRedisAlive) ? 200 : 503).send();
});

const options = {
  // tracing: true,
  formatError: err => {
    // FIXME
    if (_.startsWith(err.message, customLoggerPrefix)) {
      err.message = err.message.slice(customLoggerPrefix.length)
    } else {
      baseLogger.error({err}, "graphql catch-all error"); 
    }
    // return defaultErrorFormatter(err)
    return err
  },
  endpoint: '/graphql',
  playground: process.env.NETWORK === 'mainnet' ? 'false' : '/'
}

setupMongoConnection().then(() => {
  insertMarkers().then(() => {
    server.start(options, ({ port }) =>
      graphqlLogger.info(
        `Server started, listening on port ${port} for incoming requests.`,
      ),
    )
  })
}).catch((err) => graphqlLogger.error(err, "server error"))
<|MERGE_RESOLUTION|>--- conflicted
+++ resolved
@@ -17,18 +17,15 @@
 import util from 'util';
 import { v4 as uuidv4 } from 'uuid';
 import { getMinBuildNumber, mainCache } from "../cache";
+import { nodeStats } from "../lndUtils";
 import { getAsyncRedisClient } from "../lock";
 import { setupMongoConnection } from "../mongodb";
 import { sendNotification } from "../notification";
 import { Price } from "../priceImpl";
 import { login, requestPhoneCode } from "../text";
 import { OnboardingEarn } from "../types";
-<<<<<<< HEAD
-=======
+import { UserWallet } from "../userWallet";
 import { baseLogger, customLoggerPrefix } from "../utils";
->>>>>>> e3a1910b
-import { UserWallet } from "../userWallet";
-import { baseLogger, customLoggerPrefix, nodeStats } from "../utils";
 import { WalletFactory, WalletFromUsername } from "../walletFactory";
 import { lnd } from "./lndConfig";
 import { User } from "./schema";
@@ -40,18 +37,6 @@
 const graphqlLogger = baseLogger.child({ module: "graphql" })
 
 
-<<<<<<< HEAD
-=======
-// https://nodejs.org/api/esm.html#esm_no_require_exports_module_exports_filename_dirname
-// TODO: to use when switching to module
-// import { fileURLToPath } from 'url';
-// const __filename = fileURLToPath(import.meta.url);
-// const __dirname = path.dirname(__filename);
-
-
-import PinoHttp from "pino-http"
-import { nodeStats } from "../lndUtils";
->>>>>>> e3a1910b
 const pino_http = PinoHttp({
   logger: graphqlLogger,
   wrapSerializers: false,
