/**
 * @jest-environment node
 */
import { setupMongoConnection } from "./db"
// this import needs to be before medici

import { LightningAdminWallet } from "./LightningAdminImpl"
import { sleep, getAuth, waitForNodeSync } from "./utils"
const mongoose = require("mongoose");

//TODO: Choose between camel case or underscores for variable naming
const BitcoindClient = require('bitcoin-core')
const lnService = require('ln-service')
const cert = process.env.TLS

const RANDOM_ADDRESS = "2N1AdXp9qihogpSmSBXSSfgeUFgTYyjVWqo"
const BLOCK_SUBSIDY = 50 * 10 ** 8

let macaroon2 = process.env.MACAROONOUTSIDE1
let macaroon3 = process.env.MACAROONOUTSIDE2

let lnd_outside_1_addr = process.env.LNDOUTSIDE1ADDR
let lnd_outside_2_addr = process.env.LNDOUTSIDE2ADDR

let bitcoind_addr = process.env.BITCOINDADDR
let bitcoind_port = process.env.BITCOINDPORT

let lnd_outside_1_rpc_port = process.env.LNDOUTSIDE1RPCPORT
let lnd_outside_2_rpc_port = process.env.LNDOUTSIDE2RPCPORT
// let lnd_addr = 'lnd-service'
// let lnd_outside_1_addr = 'lnd-outside-1'
// let lnd_outside_2_addr = 'lnd-outside-2'
// let bitcoind_addr = 'bitcoind-service'
// let bitcoind_port = 18443
// let lnd_rpc_port, lnd_outside_1_rpc_port  = 10009, 10009

let bitcoindClient

let lnd1
let lndOutside1
let lndOutside2

let bank_address
let lndOutside1_wallet_addr

let admin_uid

const User = mongoose.model("User")

<<<<<<< HEAD
=======
const local_tokens = 1000000


// FIXME this test doesn't seem that efficient
// even if is_sync_to_chain is to true
// the balance doesn't always shows up
async function waitForNodeSync(lnd) {
	let is_synced_to_chain = false
	let time = 0
	while (!is_synced_to_chain) {
		await sleep(1000)
		is_synced_to_chain = (await lnService.getWalletInfo({ lnd })).is_synced_to_chain
		time++
	}
	console.log('Seconds to sync ', time)
	return
}

const checkIsBalanced = async () => {
	const admin = await User.findOne({role: "admin"})
	const adminWallet = new LightningAdminWallet({uid: admin._id})
	const { assetsEqualLiabilities, lndBalanceSheetAreSynced } = await adminWallet.balanceSheetIsBalanced()
	expect(assetsEqualLiabilities).toBeTruthy()

	// FIXME add this back
	// expect(lndBalanceSheetAreSynced).toBeTruthy()
}

>>>>>>> e25b568b
beforeAll(async () => {

	lndOutside1 = lnService.authenticatedLndGrpc({
		cert,
		macaroon: macaroon2,
		socket: `${lnd_outside_1_addr}:${lnd_outside_1_rpc_port}`,
	}).lnd;

	lndOutside2 = lnService.authenticatedLndGrpc({
		cert,
		macaroon: macaroon3,
		socket: `${lnd_outside_2_addr}:${lnd_outside_2_rpc_port}`,
	}).lnd;

	lnd1 = lnService.authenticatedLndGrpc(getAuth()).lnd

	await setupMongoConnection()
	
	try {
		await mongoose.connection.dropCollection('users')
	} catch (err) {
		// console.log("can't drop the collection, probably because it doesn't exist")
		console.log(err)
	}

	const connection_obj = { 
		network: 'regtest', username: 'rpcuser', password: 'rpcpass',
		host: bitcoind_addr, port: bitcoind_port }

	bitcoindClient = new BitcoindClient(connection_obj)

})

afterAll(async () => {
  return await mongoose.connection.close()
})

it('I can connect to bitcoind', async () => {
	const { chain } = await bitcoindClient.getBlockchainInfo()
	expect(chain).toEqual('regtest')
})

it('I can connect to bank lnd', async () => {
	// TODO
})

it('I can connect to outside lnds', async () => {
	const lnds = [lndOutside1, lndOutside2]
	for (const lnd of lnds) {
		const {current_block_height} = await lnService.getWalletInfo({ lnd })
		expect(current_block_height).toBe(0)
	}
})

it('I can connect to mongodb', async () => {
	const users = await User.find()
	expect(users).toStrictEqual([])
})

it('creating bank "admin" user', async () => {
	// FIXME there should be an API for this
	await new User({role: "admin"}).save()
	const users = await User.find({})
	expect(users.length).toBe(1)

	admin_uid = users[0]._id
})

it('funding bank with onchain tx', async () => {
	const admin = await User.findOne({role: "admin"})
	const adminWallet = new LightningAdminWallet({uid: admin._id})
	bank_address = await adminWallet.getOnChainAddress()
	expect(bank_address.substr(0, 4)).toBe("bcrt")

	const min_height = 1
	const sub = lnService.subscribeToChainAddress({lnd: lnd1, bech32_address: bank_address, min_height})

	sub.on('confirmation', async ({block}) => {
		const balance = await adminWallet.getBalance()
		expect(balance).toBe(BLOCK_SUBSIDY)
		await checkIsBalanced()
	})

	const [blockhashes] = await bitcoindClient.generateToAddress(1, bank_address)
	expect(blockhashes.length).toEqual(64)
	await bitcoindClient.generateToAddress(3, RANDOM_ADDRESS)

})

it('getting lndOutside1 address', async () => {
	lndOutside1_wallet_addr = (await lnService.createChainAddress({ format: 'p2wpkh', lnd: lndOutside1 })).address
	expect(lndOutside1_wallet_addr.substr(0, 4)).toBe("bcrt")
})

it('funds lndOutside1 and mined 99 blocks to make mined coins accessible', async () => {
	const result = await bitcoindClient.generateToAddress(1, lndOutside1_wallet_addr)
	expect(result[0].length).toEqual(64)
	await bitcoindClient.generateToAddress(99, RANDOM_ADDRESS)
}, 10000)

const openChannel = async ({lnd, other_lnd, other_public_key, other_socket}) => {
	await lnService.addPeer({ lnd, public_key: other_public_key, socket: other_socket })
<<<<<<< HEAD

	await waitForNodeSync(lnd)
	await waitForNodeSync(other_lnd)
	
	const res = await lnService.openChannel({ lnd, local_tokens, 
		partner_public_key: other_public_key, partner_socket: other_socket })
=======
>>>>>>> e25b568b

	let openChannelPromise

	if (lnd === lnd1) {
		// TODO: dedupe
		const admin = await User.findOne({role: "admin"})
		const adminWallet = new LightningAdminWallet({uid: admin._id})
		openChannelPromise = adminWallet.openChannel({ local_tokens, other_public_key, other_socket })

	} else {
		openChannelPromise = lnService.openChannel({ lnd, local_tokens, 
			partner_public_key: other_public_key, partner_socket: other_socket })
	}
	
	await Promise.all([
		openChannelPromise,
		(async () => {
			// making sure the channel open creation has started before generating new address
			// otherwise lnd might complain it's not in sync
			await sleep(1000)
			await bitcoindClient.generateToAddress(6, RANDOM_ADDRESS)
		})()
	])
	
	await waitForNodeSync(lnd)
	await waitForNodeSync(other_lnd)

	await checkIsBalanced()
}

it('opens channel from lnd1 to lndOutside1', async () => {
	const { public_key } = await lnService.getWalletInfo({ lnd: lndOutside1 })
	const other_socket = `lnd-outside-1:9735`

	// TODO: adminWallet should have an API for opening channel
	await openChannel({lnd: lnd1, other_lnd: lndOutside1, other_public_key: public_key, other_socket})

	const { channels } = await lnService.getChannels({ lnd: lnd1 })
	expect(channels.length).toEqual(1)

}, 10000)

it('opens channel from lndOutside1 to lndOutside2', async () => {
	const { public_key } = await lnService.getWalletInfo({ lnd: lndOutside2 })
	const lnd = lndOutside1
	const other_socket = `lnd-outside-2:9735`

	await openChannel({lnd, other_lnd: lndOutside2, other_public_key: public_key, other_socket})

	const { channels } = await lnService.getChannels({ lnd: lndOutside1 })
	expect(channels.length).toEqual(2)
})<|MERGE_RESOLUTION|>--- conflicted
+++ resolved
@@ -47,8 +47,6 @@
 
 const User = mongoose.model("User")
 
-<<<<<<< HEAD
-=======
 const local_tokens = 1000000
 
 
@@ -77,7 +75,6 @@
 	// expect(lndBalanceSheetAreSynced).toBeTruthy()
 }
 
->>>>>>> e25b568b
 beforeAll(async () => {
 
 	lndOutside1 = lnService.authenticatedLndGrpc({
@@ -180,15 +177,6 @@
 
 const openChannel = async ({lnd, other_lnd, other_public_key, other_socket}) => {
 	await lnService.addPeer({ lnd, public_key: other_public_key, socket: other_socket })
-<<<<<<< HEAD
-
-	await waitForNodeSync(lnd)
-	await waitForNodeSync(other_lnd)
-	
-	const res = await lnService.openChannel({ lnd, local_tokens, 
-		partner_public_key: other_public_key, partner_socket: other_socket })
-=======
->>>>>>> e25b568b
 
 	let openChannelPromise
 
