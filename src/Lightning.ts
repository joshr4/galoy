--- conflicted
+++ resolved
@@ -15,11 +15,7 @@
 const FEECAP = 0.02 // %
 const FEEMIN = 10 // sats
 
-<<<<<<< HEAD
-export type ITxType = "invoice" | "payment" | "earn" | "onchain_receipt" | "onchain_payment"
-=======
-export type ITxType = "invoice" | "payment" | "earn" | "onchain_receipt" | "on_us"
->>>>>>> d5a65d07
+export type ITxType = "invoice" | "payment" | "earn" | "onchain_receipt" | "onchain_payment" | "on_us"
 export type payInvoiceResult = "success" | "failed" | "pending"
 type IMemo = string | undefined
 
