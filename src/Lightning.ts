--- conflicted
+++ resolved
@@ -535,12 +535,8 @@
 
     this.logger.info({ paymentResult, feeDifference, max_fee, actualFee: paymentResult.safe_fee, id }, "logging a fee difference")
 
-<<<<<<< HEAD
-    const metadata = {currency: "BTC", hash: id, related_journal, type: "fee_reimbursement", pending: false}
-=======
     const {usd} = this.getCurrencyEquivalent({sats: feeDifference})
-    const metadata = { currency: "BTC", hash: id, related_journal, type: "fee_reimbursement", usd }
->>>>>>> 824803f3
+    const metadata = { currency: "BTC", hash: id, related_journal, type: "fee_reimbursement", usd, pending: false }
 
     // todo: add a reference to the journal entry of the main tx
     await MainBook.entry("fee reimbursement")
@@ -674,11 +670,7 @@
           const sats = invoice.received
 
           const usd = invoiceUser.usd
-<<<<<<< HEAD
           const metadata = { hash, type: "invoice", pending: false, ...this.getCurrencyEquivalent({usd, sats, fee: 0}) }
-=======
-          const metadata = { hash, type: "invoice", ...this.getCurrencyEquivalent({ usd, sats, fee: 0 }) }
->>>>>>> 824803f3
 
           // TODO: brokerLndPath should be cached
           const path = this.isUSD ? await brokerLndPath() : this.accountPath
