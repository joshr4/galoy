--- conflicted
+++ resolved
@@ -359,19 +359,16 @@
       }
 
       // "normal" transaction: paying another lightning node
-<<<<<<< HEAD
       if(await withdrawalLimitHit({accountPath: this.user.accountPath})) {
         const error = "Cannot withdraw more than 1m sats in 24 hours"
         lightningLogger.error({ success: false }, error)
         throw new LoggedError(error)
       }
-=======
 
       if (!this.user.oldEnoughForWithdrawal) {
         throw Error("new account can't withdraw")
       }
 
->>>>>>> 0dbf0841
       // TODO: manage push payment for other node as well
       if (pushPayment) {
         const error = "no push payment to other wallet (yet)"
