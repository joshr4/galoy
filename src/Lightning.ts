--- conflicted
+++ resolved
@@ -1,14 +1,9 @@
 const lnService = require('ln-service');
 const assert = require('assert').strict;
 import { createHash, randomBytes } from "crypto";
-import { customerPath, brokerPath, lightningAccountingPath, brokerLndPath } from "./ledger";
-<<<<<<< HEAD
+import { brokerLndPath, brokerPath, customerPath, lightningAccountingPath } from "./ledger";
 import { disposer, getAsyncRedisClient } from "./lock";
-import { InvoiceUser, MainBook, Transaction } from "./mongodb";
-=======
-import { disposer } from "./lock";
 import { InvoiceUser, MainBook, Transaction, User } from "./mongodb";
->>>>>>> 738b7cd8
 import { sendInvoicePaidNotification } from "./notification";
 import { IAddInvoiceInternalRequest, IPaymentRequest } from "./types";
 import { getAuth, getCurrencyEquivalent, LoggedError, timeout } from "./utils";
@@ -195,39 +190,25 @@
 
     tokens = !!tokens ? tokens : params.amount
 
-<<<<<<< HEAD
     const max_fee = Math.floor(Math.max(FEECAP * tokens, FEEMIN))
 
     return { tokens, mtokens: tokens * 1000, destination, pushPayment, id, routeHint, messages, max_fee,
-      memoInvoice: description, memoPayer: params.memo, payment, cltv_delta, expires_at, features }
-=======
-    return { tokens, destination, pushPayment, id, routeHint, messages, 
       memoInvoice: description, memoPayer: params.memo, payment, cltv_delta, expires_at, features, username: params.username }
->>>>>>> 738b7cd8
-  }
-
+  }
 
   async pay(params: IPaymentRequest): Promise<payInvoiceResult | Error> {
     let lightningLogger = this.logger.child({ topic: "payment", protocol: "lightning", transactionType: "payment" })
     
-<<<<<<< HEAD
-    const { tokens, mtokens, destination, pushPayment, id, routeHint, messages, memoInvoice, memoPayer, payment, cltv_delta, features, max_fee } = await this.validate(params, lightningLogger)
-=======
-    const { tokens, destination, pushPayment, id, routeHint, messages, memoInvoice, memoPayer, payment, cltv_delta, features, username } = await this.validate(params, lightningLogger)
->>>>>>> 738b7cd8
+    const { tokens, mtokens, destination, pushPayment, id, routeHint, messages, memoInvoice, memoPayer, payment, cltv_delta, features, max_fee, username } = await this.validate(params, lightningLogger)
 
     // not including message because it contains the preimage and we don't want to log this
     lightningLogger = lightningLogger.child({ decoded: {tokens, destination, pushPayment, id, routeHint, memoInvoice, memoPayer, payment, cltv_delta, features}, params })
 
     let fee
     let route
-<<<<<<< HEAD
-    let payeeUid
     let paymentPromise
     let feeKnownInAdvance
 
-=======
->>>>>>> 738b7cd8
 
     // TODO: this should be inside the lock.
     // but getBalance is currently also getting the lock. 
@@ -311,31 +292,20 @@
         return "success"
       }
 
-<<<<<<< HEAD
-=======
       // "normal" transaction: paying another lightning node
 
+      // TODO: manage push payment for other node as well
       if (pushPayment) {
         const error = "no push payment to other wallet (yet)"
         lightningLogger.error({ success: false }, error)
         throw new LoggedError(error)
       }
 
-      const max_fee = Math.floor(Math.max(FEECAP * tokens, FEEMIN))
-
->>>>>>> 738b7cd8
       // TODO: fine tune those values:
       // const probe_timeout_ms
       // const path_timeout_ms
 
-<<<<<<< HEAD
-      lightningLogger = lightningLogger.child({onUs: false})
-=======
-      const mtokens = tokens * 1000
-
-      // TODO: push payment for other node as well
       lightningLogger = lightningLogger.child({ onUs: false, max_fee, pushPayment: false })
->>>>>>> 738b7cd8
 
       route = JSON.parse(await getAsyncRedisClient().get(JSON.stringify(params)))
       this.logger.info({route}, "route from redis")
