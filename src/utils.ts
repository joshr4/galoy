import * as jwt from 'jsonwebtoken'
import * as lnService from "ln-service"
import * as moment from 'moment'
import { Price } from "./priceImpl"
import { sendText } from './text'
export const validate = require("validate.js")
const lightningPayReq = require('bolt11')

export const logger = require('pino')({ level: process.env.LOGLEVEL || "info" })
const util = require('util')

export const getHash = (request) => {
  const decoded = lightningPayReq.decode(request)
  return decoded.tags.filter(item => item.tagName === "payment_hash")[0].data
}

export const getAmount = (request): number | undefined => {
  const decoded = lightningPayReq.decode(request)
  return decoded.satoshis
}

export const btc2sat = (btc: number) => {
  return btc * Math.pow(10, 8)
}

export const sat2btc = (sat: number) => {
  return sat / Math.pow(10, 8)
}

export const addCurrentValueToMetadata = async (metadata, {sats, usd}: {sats: number, usd?: number}) => {
  let _usd = usd
  
  if (!usd) {
    _usd = await satsToUsd(sats)
  }

  metadata['sats'] = sats
  metadata['usd'] = _usd
}

export const satsToUsd = async sats => {
  // TODO: caching in graphql, should be passed as a variable to addInvoice
  const lastPrices = await new Price().lastPrice() // sats/usd
  const usdValue = lastPrices * sats
  return usdValue
}

export const randomIntFromInterval = (min, max) =>
  Math.floor(Math.random() * (max - min + 1) + min)

export async function sleep(ms) {
  return new Promise(resolve => setTimeout(resolve, ms));
}

export function timeout(delay, msg) {
  return new Promise(function (resolve, reject) {
      setTimeout(function () {
          reject(new Error(msg));
      }, delay);
  });
}

<<<<<<< HEAD
export const createToken = ({ uid, currency }) => jwt.sign(
  { uid, network: process.env.NETWORK, currency }, process.env.JWT_SECRET, {
=======
export const createToken = ({ uid, currency, network }) => jwt.sign(
  { uid, network, currency }, process.env.JWT_SECRET, {
>>>>>>> 8284dd14
  // TODO use asymetric signature
  // and verify the signature from the client
  // otherwise we could get subject to DDos attack
  //
  // we will also need access token for this to work
  // otherwise, the client could still receive a fake invoice/on chain address
  // from a malicious address and the client app would not be able to
  // verify signature
  //
  // see: https://www.theregister.com/2018/04/24/myetherwallet_dns_hijack/
  algorithm: 'HS256',
})

// we are extending validate so that we can validate dates
// which are not supported date by default
validate.extend(validate.validators.datetime, {
  // The value is guaranteed not to be null or undefined but otherwise it
  // could be anything.
  parse: function (value: any, options: any) {
      return +moment.utc(value);
  },
  // Input is a unix timestamp
  format: function (value: any, options: any) {
      const format = options.dateOnly ? "YYYY-MM-DD" : "YYYY-MM-DD hh:mm:ss";
      return moment.utc(value).format(format);
  }
})

export const getAuth = () => {
  // network = process.env.NETWORK // TODO
  const cert = process.env.TLS
  const macaroon = process.env.MACAROON
  const lndip = process.env.LNDIP
  const port = process.env.LNDRPCPORT ?? 10009

  if (!cert || !macaroon || !lndip) {
    throw new Error('missing environment variable for lnd')
  }

  const socket = `${lndip}:${port}`

  return { macaroon, cert, socket };
}

export async function measureTime(operation: Promise<any>): Promise<[any, number]> {
  const startTime = process.hrtime()
  const result = await operation
  const timeElapsed = process.hrtime(startTime)
  const timeElapsedms = timeElapsed[0] * 1000 + timeElapsed[1] / 1000000
  return [result, timeElapsedms]
}

export async function sendToAdmin(body) {
  await sendText({ body, to: '+1***REMOVED***' })
  await sendText({ body, to: '***REMOVED***' })
}<|MERGE_RESOLUTION|>--- conflicted
+++ resolved
@@ -60,13 +60,8 @@
   });
 }
 
-<<<<<<< HEAD
-export const createToken = ({ uid, currency }) => jwt.sign(
-  { uid, network: process.env.NETWORK, currency }, process.env.JWT_SECRET, {
-=======
 export const createToken = ({ uid, currency, network }) => jwt.sign(
   { uid, network, currency }, process.env.JWT_SECRET, {
->>>>>>> 8284dd14
   // TODO use asymetric signature
   // and verify the signature from the client
   // otherwise we could get subject to DDos attack
