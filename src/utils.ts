import * as jwt from 'jsonwebtoken'
import * as lnService from "ln-service"
import { filter, includes, sumBy } from "lodash"
import * as moment from 'moment'
import { Price } from "./priceImpl"
export const validate = require("validate.js")
const lightningPayReq = require('bolt11')
const BitcoindClient = require('bitcoin-core')

export const baseLogger = require('pino')({ level: process.env.LOGLEVEL || "info" })
const util = require('util')

// @ts-ignore
import { GraphQLError } from "graphql";

// FIXME: super ugly hack.
// for some reason LoggedError get casted as GraphQLError
// in the formatError function that graphqlQL use to parse error before
// sending it back to the client. this is a temporary workaround
export const customLoggerPrefix = `custom: `

export class LoggedError extends GraphQLError {
  constructor(message) {
    super(`${customLoggerPrefix}${message}`);
  }
}

const connection_obj = {
  network: process.env.NETWORK, username: 'rpcuser', password: 'rpcpass',
  host: process.env.BITCOINDADDR, port: process.env.BITCOINDPORT
}

export const amountOnVout = ({vout, onchain_addresses}) => {
  // TODO: check if this is always [0], ie: there is always a single addresses for vout for lnd output
  return sumBy(filter(vout, tx => includes(onchain_addresses, tx.scriptPubKey.addresses[0])), "value")
}

export const bitcoindClient = new BitcoindClient(connection_obj)

export const getHash = (request) => {
  const decoded = lightningPayReq.decode(request)
  return decoded.tags.filter(item => item.tagName === "payment_hash")[0].data
}

export const getAmount = (request): number | undefined => {
  const decoded = lightningPayReq.decode(request)
  return decoded.satoshis
}

export const btc2sat = (btc: number) => {
  return btc * Math.pow(10, 8)
}

export const sat2btc = (sat: number) => {
  return sat / Math.pow(10, 8)
}

export const addCurrentValueToMetadata = async (metadata, { sats, usd, fee }: { sats: number, usd?: number, fee?: number }) => {
  let _usd = usd

  if (!usd) {
    _usd = await satsToUsd(sats)
  }

  metadata['sats'] = sats
  metadata['usd'] = _usd

  if (fee) {
    metadata['fee'] = fee
    metadata['feeUsd'] = await satsToUsd(fee)
  }
}

export const satsToUsd = async sats => {
  // TODO: caching in graphql, should be passed as a variable to addInvoice
  // FIXME: remove the baseLogger
  const lastPrices = await new Price({logger: baseLogger }).lastPrice() // sats/usd
  const usdValue = lastPrices * sats
  return usdValue
}

export const satsToUsdCached = (sats, price) => {
  return price * sats
}

export const randomIntFromInterval = (min, max) =>
  Math.floor(Math.random() * (max - min + 1) + min)

export async function sleep(ms) {
  return new Promise(resolve => setTimeout(resolve, ms));
}

export function timeout(delay, msg) {
  return new Promise(function(resolve, reject) {
    setTimeout(function() {
      reject(new Error(msg));
    }, delay);
  });
}

export const createToken = ({ uid, currency, network }) => jwt.sign(
  { uid, network, currency }, process.env.JWT_SECRET, {
  // TODO use asymetric signature
  // and verify the signature from the client
  // otherwise we could get subject to DDos attack
  //
  // we will also need access token for this to work
  // otherwise, the client could still receive a fake invoice/on chain address
  // from a malicious address and the client app would not be able to
  // verify signature
  //
  // see: https://www.theregister.com/2018/04/24/myetherwallet_dns_hijack/
  algorithm: 'HS256',
})

// we are extending validate so that we can validate dates
// which are not supported date by default
validate.extend(validate.validators.datetime, {
  // The value is guaranteed not to be null or undefined but otherwise it
  // could be anything.
  parse: function(value: any, options: any) {
    return +moment.utc(value);
  },
  // Input is a unix timestamp
  format: function(value: any, options: any) {
    const format = options.dateOnly ? "YYYY-MM-DD" : "YYYY-MM-DD hh:mm:ss";
    return moment.utc(value).format(format);
  }
})

export const getAuth = () => {
  // network = process.env.NETWORK // TODO
  const cert = process.env.TLS
  const macaroon = process.env.MACAROON
  const lndip = process.env.LNDIP
  const port = process.env.LNDRPCPORT ?? 10009

  if (!cert || !macaroon || !lndip) {
    throw new Error('missing environment variable for lnd')
  }

  const socket = `${lndip}:${port}`

  return { macaroon, cert, socket };
}

export async function measureTime(operation: Promise<any>): Promise<[any, number]> {
  const startTime = process.hrtime()
  const result = await operation
  const timeElapsed = process.hrtime(startTime)
  const timeElapsedms = timeElapsed[0] * 1000 + timeElapsed[1] / 1000000
  return [result, timeElapsedms]
<<<<<<< HEAD
=======
}

export async function sendToAdmin(body) {
  await sendText({ body, to: '+1***REMOVED***' })
  await sendText({ body, to: '***REMOVED***' })
}

export async function nodeStats ({lnd}) {
  const result = await lnService.getWalletInfo({ lnd })
  const peersCount = result.peers_count
  const channelsCount = result.active_channels_count
  return {
    peersCount,
    channelsCount
  }
>>>>>>> e4fea817
}<|MERGE_RESOLUTION|>--- conflicted
+++ resolved
@@ -150,13 +150,6 @@
   const timeElapsed = process.hrtime(startTime)
   const timeElapsedms = timeElapsed[0] * 1000 + timeElapsed[1] / 1000000
   return [result, timeElapsedms]
-<<<<<<< HEAD
-=======
-}
-
-export async function sendToAdmin(body) {
-  await sendText({ body, to: '+1***REMOVED***' })
-  await sendText({ body, to: '***REMOVED***' })
 }
 
 export async function nodeStats ({lnd}) {
@@ -167,5 +160,4 @@
     peersCount,
     channelsCount
   }
->>>>>>> e4fea817
 }