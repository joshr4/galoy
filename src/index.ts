--- conflicted
+++ resolved
@@ -79,7 +79,6 @@
       transactions: () => wallet.getTransactions(),
       csv: () => wallet.getStringCsv()
     }]),
-<<<<<<< HEAD
     nodeStats: async () => nodeStats({lnd}),
     buildParameters: async () => {
       const { minBuildNumber, lastBuildNumber } = await getMinBuildNumber()
@@ -96,18 +95,6 @@
     }},
     prices: async (_, __, {logger}) => {
       const price = new Price({logger})
-=======
-    nodeStats: async () => nodeStats({ lnd }),
-    buildParameters: () => ({
-      commitHash: () => commitHash,
-      buildTime: () => buildTime,
-      helmRevision: () => helmRevision,
-      minBuildNumberAndroid: getMinBuildNumber,
-      minBuildNumberIos: getMinBuildNumber,
-    }),
-    prices: async (_, __, { logger }) => {
-      const price = new Price({ logger })
->>>>>>> dd500c43
       return await price.lastCached()
     },
     earnList: async (_, __, { uid }) => {
@@ -297,16 +284,11 @@
 const options = {
   // tracing: true,
   formatError: err => {
-<<<<<<< HEAD
     // FIXME
     if (startsWith(err.message, customLoggerPrefix)) {
       err.message = err.message.slice(customLoggerPrefix.length)
     } else {
       baseLogger.error({err}, "graphql catch-all error"); 
-=======
-    if (!(startsWith(err.message, customLoggerPrefix))) {
-      baseLogger.error({ err }, "graphql catch-all error");
->>>>>>> dd500c43
     }
     // return defaultErrorFormatter(err)
     return err
