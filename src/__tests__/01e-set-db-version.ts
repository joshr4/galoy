--- conflicted
+++ resolved
@@ -1,13 +1,7 @@
 /**
  * @jest-environment node
  */
-<<<<<<< HEAD
-import { setupMongoConnection, DbVersion, MainBook, Transaction } from "../mongodb";
-import { lndAccountingPath, lndFee } from "../ledger"
-import { fixChannelFeeTxns } from '../upgrade'
-=======
 import { DbVersion, setupMongoConnection } from "../mongodb";
->>>>>>> 01783c20
 const mongoose = require("mongoose");
 
 
@@ -24,43 +18,4 @@
   const dbVersion = new DbVersion()
   dbVersion.version = 1
   await dbVersion.save()
-<<<<<<< HEAD
-})
-
-it('applies version 9 upgrade correctly', async () => {
-
-  const fee = 1234
-  const metadata = { currency: "BTC", txid: "xyz", type: "fee", pending: false }
-  await MainBook.entry("channel closing onchain fee")
-    .debit(lndAccountingPath, fee, { ...metadata })
-    .credit(lndFee, fee, { ...metadata })
-    .commit()
-
-  const { balance: wrongExpenseBalance } = await MainBook.balance({
-    account: lndFee,
-    currency: "BTC",
-  })
-
-  expect(wrongExpenseBalance).toBe(fee)
-
-  await fixChannelFeeTxns()
-
-  const { balance: expenseBalanceAfterUpgrade } = await MainBook.balance({
-    account: lndFee,
-    currency: "BTC",
-  })
-
-  expect(expenseBalanceAfterUpgrade).toBe(fee * -1)
-
-  const journal = await Transaction.findOne({ "accounts": lndFee }, { "_journal": 1 })
-  await MainBook.void(journal._journal)
-
-  const { balance: expenseBalanceAfterVoid } = await MainBook.balance({
-    account: lndFee,
-    currency: "BTC",
-  })
-
-  expect(expenseBalanceAfterVoid).toBe(0)
-=======
->>>>>>> 01783c20
 })