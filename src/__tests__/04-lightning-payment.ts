--- conflicted
+++ resolved
@@ -117,15 +117,6 @@
   
   const matchTx = tx => tx.type === 'on_us' && tx.hash === getHash(request)
 
-<<<<<<< HEAD
-  const user1Txn = await userWallet1.getTransactions()
-  const user1OnUsTxn = user1Txn.filter(matchTx)
-  expect(user1OnUsTxn[0].description).toBe('Payment sent')
-
-  const user2Txn = await userWallet2.getTransactions()
-  const user2OnUsTxn = user2Txn.filter(matchTx)
-  expect(user2OnUsTxn[0].description).toBe('Payment received')
-=======
   const user1Txn = await userWallet1.getTransactions()
   const user1OnUsTxn = user1Txn.filter(matchTx)
   expect(user1OnUsTxn[0].description).toBe('on_us')
@@ -149,7 +140,6 @@
 
   const user2Txn = await userWallet2.getTransactions()
   expect(user2Txn.filter(matchTx)[0].description).toBe(memo)
->>>>>>> 8284dd14
   await checkIsBalanced()
 }, 50000)
 
