<<<<<<< HEAD
import { createInvoice, getNetworkGraph, getNetworkInfo, pay } from 'lightning'
import { revenueFeePath } from '../ledger/ledger'
=======
import {createInvoice, getNetworkGraph, getNetworkInfo, pay} from 'lightning'
import { lndMain, lndOutside1, lndOutside2 } from './helper'
>>>>>>> 130603f6
import { updateRoutingFees } from '../lndUtils'
import { MainBook, setupMongoConnection } from '../mongodb'
import { lnd1, lndOutside1, lndOutside2 } from './helper'

beforeAll(async () => {
  await setupMongoConnection()
})

afterAll(async () => {
  jest.restoreAllMocks()
})

it('records routing fee correctly', async () => {
  // console.log(await getNetworkGraph({lnd: lndOutside1}))
  // console.log(await getNetworkGraph({lnd: lndOutside2}))
  // console.log(await getNetworkGraph({lnd: lnd1}))

  // console.log(await getNetworkInfo({lnd: lndOutside1}))
  // console.log(await getNetworkInfo({lnd: lndOutside2}))
  // console.log(await getNetworkInfo({lnd: lnd1}))

  const { request } = await createInvoice({ lnd: lndOutside2, tokens: 1000 })

  await pay({ lnd: lndOutside1, request })

  const date = Date.now() + 60 * 60 * 1000 * 24 * 2
  jest
      .spyOn(global.Date, 'now')
      .mockImplementation(() =>
      new Date(date).valueOf(),
    )

  await updateRoutingFees()

  const {balance} = await MainBook.balance({
    accounts: revenueFeePath,
  })

  expect(balance).toBe(1.001)
})<|MERGE_RESOLUTION|>--- conflicted
+++ resolved
@@ -1,13 +1,8 @@
-<<<<<<< HEAD
-import { createInvoice, getNetworkGraph, getNetworkInfo, pay } from 'lightning'
+import { createInvoice, pay } from 'lightning'
 import { revenueFeePath } from '../ledger/ledger'
-=======
-import {createInvoice, getNetworkGraph, getNetworkInfo, pay} from 'lightning'
-import { lndMain, lndOutside1, lndOutside2 } from './helper'
->>>>>>> 130603f6
 import { updateRoutingFees } from '../lndUtils'
 import { MainBook, setupMongoConnection } from '../mongodb'
-import { lnd1, lndOutside1, lndOutside2 } from './helper'
+import { lndOutside1, lndOutside2 } from './helper'
 
 beforeAll(async () => {
   await setupMongoConnection()
