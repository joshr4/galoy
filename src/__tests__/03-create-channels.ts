--- conflicted
+++ resolved
@@ -2,25 +2,16 @@
  * @jest-environment node
  */
 import { once } from "events"
-<<<<<<< HEAD
 import { getChannels, subscribeToGraph, updateRoutingFees } from "lightning"
 import _ from "lodash"
-=======
-import { getChannels, subscribeToGraph } from "lightning"
-import { updateEscrows } from "../ledger/balanceSheet"
->>>>>>> 2d1debc6
 import { lndFeePath } from "../ledger/ledger"
-import { getLnds, offchainLnds, updateEscrows } from "../lndUtils"
+import { offchainLnds, updateEscrows } from "../lndUtils"
 import { MainBook, setupMongoConnection } from "../mongodb"
 import { bitcoindDefaultClient, sleep } from "../utils"
 import {
   checkIsBalanced,
-<<<<<<< HEAD
   lnd1,
   lnd2,
-=======
-  lndMain,
->>>>>>> 2d1debc6
   lndOutside1,
   lndOutside2,
   mockGetExchangeBalance,
@@ -137,17 +128,12 @@
 
 it("opens channel from lndOutside1 to lnd1", async () => {
   const socket = `lnd1:9735`
-<<<<<<< HEAD
   await openChannelTesting({ lnd: lndOutside1, other_lnd: lnd1, socket })
-=======
-  await openChannelTesting({ lnd: lndOutside1, other_lnd: lndMain, socket })
->>>>>>> 2d1debc6
 
   {
     const { channels } = await getChannels({ lnd: lnd1 })
     expect(channels.length).toEqual(channelLengthMain + 1)
   }
-<<<<<<< HEAD
 })
 
 it("opens channel from lnd1 to lnd2", async () => {
@@ -168,8 +154,6 @@
 
   await updateRoutingFees({ lnd: lnd1, ...input })
   await updateRoutingFees({ lnd: lnd2, ...input })
-=======
->>>>>>> 2d1debc6
 })
 
 it("escrow update ", async () => {
