/**
 * @jest-environment node
 */
<<<<<<< HEAD
import { once } from 'events';
import { getChannels, subscribeToGraph, updateRoutingFees } from 'lightning';
import { lndFeePath } from "../ledger/ledger";
import { getLnds, updateEscrows } from "../lndUtils";
import { MainBook, setupMongoConnection } from "../mongodb";
import { bitcoindDefaultClient, sleep } from "../utils";
import { checkIsBalanced, lnd1, lnd2, lndOutside1, lndOutside2, mockGetExchangeBalance, openChannelTesting } from "./helper";
import _ from "lodash"
=======
import { once } from 'events'
import { getChannels, subscribeToGraph } from 'lightning'
import { updateEscrows } from "../ledger/balanceSheet"
import { lndFeePath } from "../ledger/ledger"
import { MainBook, setupMongoConnection } from "../mongodb"
import { bitcoindDefaultClient, sleep } from "../utils"
import { checkIsBalanced, lndMain, lndOutside1, lndOutside2, mockGetExchangeBalance, openChannelTesting } from "./helper"
>>>>>>> 130603f6

jest.mock('../realtimePrice')

let channelLengthMain, channelLengthOutside1

beforeAll(async () => {
  await setupMongoConnection()
  mockGetExchangeBalance()
})

beforeEach(async () => {
  await bitcoindDefaultClient.getBlockCount()

  channelLengthMain = (await getChannels({ lnd: lnd1 })).channels.length
  channelLengthOutside1 = (await getChannels({ lnd: lndOutside1 })).channels.length
})

afterEach(async () => {
  await checkIsBalanced()
})

afterAll(async () => {
  jest.restoreAllMocks()
  // return await mongoose.connection.close()
})

//this is the fixed opening and closing channel fee on devnet
const channelFee = 7637


it('opens channel from lnd1ToLndOutside1', async () => {
  const socket = `lnd-outside-1:9735`
  const { balance: initFeeInLedger } = await MainBook.balance({
    account: lndFeePath,
    currency: "BTC",
  })
  await openChannelTesting({ lnd: lnd1, other_lnd: lndOutside1, socket })

  const { channels } = await getChannels({ lnd: lnd1 })
  expect(channels.length).toEqual(channelLengthMain + 1)
  const { balance: finalFeeInLedger } = await MainBook.balance({
    account: lndFeePath,
    currency: "BTC",
  })

  expect(finalFeeInLedger - initFeeInLedger).toBe(channelFee * -1 )
})

<<<<<<< HEAD


// FIXME: we need a way to calculate the closing fee 
=======
// FIXME: we need a way to calculate the closing fee
>>>>>>> 130603f6
// lnd doesn't give it back to us (undefined)
// and bitcoind doesn't give fee for "outside" wallet

// it('opensAndCloses channel from lnd1 to lndOutside1', async () => {

//   try {
//     const socket = `lnd-outside-1:9735`
<<<<<<< HEAD
  
//     await openChannelTesting({ lnd: lnd1, other_lnd: lndOutside1, socket })
  
//     let channels
  
//     ({ channels } = await getChannels({ lnd: lnd1 }));
//     expect(channels.length).toEqual(channelLengthMain + 1)
  
//     const sub = subscribeToChannels({ lnd: lnd1 })
=======

//     await openChannelTesting({ lnd: lndMain, other_lnd: lndOutside1, socket })

//     let channels

//     ({ channels } = await getChannels({ lnd: lndMain }));
//     expect(channels.length).toEqual(channelLengthMain + 1)

//     const sub = subscribeToChannels({ lnd: lndMain })
>>>>>>> 130603f6
//     sub.on('channel_closed', async (channel) => {
//       // onChannelUpdated({ channel, lnd: lnd1, stateChange: "closed" })
//     })
<<<<<<< HEAD
    
//     await lnService.closeChannel({ lnd: lnd1, id: channels[channels.length - 1].id })
//     const currentBlockCount = await bitcoindDefaultClient.getBlockCount()
//     await mineBlockAndSync({ lnds: [lnd1, lndOutside1], blockHeight: currentBlockCount + newBlock })
  
=======

//     await lnService.closeChannel({ lnd: lndMain, id: channels[channels.length - 1].id })
//     const currentBlockCount = await bitcoindDefaultClient.getBlockCount()
//     await mineBlockAndSync({ lnds: [lndMain, lndOutside1], blockHeight: currentBlockCount + newBlock })

>>>>>>> 130603f6
//     await sleep(10000)

//     // FIXME
//     // expect(finalFeeInLedger - initFeeInLedger).toBe(channelFee * -1)
//     sub.removeAllListeners()

//     await updateEscrows();
<<<<<<< HEAD
  
//     ({ channels } = await getChannels({ lnd: lnd1 }))
=======

//     ({ channels } = await getChannels({ lnd: lndMain }))
>>>>>>> 130603f6
//     expect(channels.length).toEqual(channelLengthMain)
//   } catch (err) {
//     console.log({err}, "error with opensAndCloses")
//   }
// })

it('opens private channel from lndOutside1 to lndOutside2', async () => {
  const socket = `lnd-outside-2:9735`

  const subscription = subscribeToGraph({ lnd: lndOutside1 })

  await Promise.all([
    openChannelTesting({ lnd: lndOutside1, other_lnd: lndOutside2, socket, is_private: true }),
    once(subscription, 'channel_updated'),
  ])

  subscription.removeAllListeners()

  const { channels } = await getChannels({ lnd: lndOutside1 })
  expect(channels.length).toEqual(channelLengthOutside1 + 1)
  expect(channels.some(e => e.is_private))
})

it('opens channel from lndOutside1 to lnd1', async () => {
  const socket = `lnd1:9735`
  await openChannelTesting({ lnd: lndOutside1, other_lnd: lnd1, socket })

  {
    const { channels } = await getChannels({ lnd: lnd1 })
    expect(channels.length).toEqual(channelLengthMain + 1)
  }

})

it('opens channel from lnd1 to lnd2', async () => {
  const socket = `lnd2:9735`
  await openChannelTesting({ lnd: lnd1, other_lnd: lnd2, socket })

  const { channels } = await getChannels({ lnd: lnd1 })
  expect(channels.length).toEqual(channelLengthMain + 1)
  
  const channel = _.find(channels, {partner_public_key: getLnds()[1].pubkey})
  const input = {fee_rate: 0, base_fee_tokens: 0, transaction_id: channel!.transaction_id, transaction_vout: channel!.transaction_vout}

  await updateRoutingFees({lnd: lnd1, ...input});
  await updateRoutingFees({lnd: lnd2, ...input});
})

it('escrow update ', async () => {
  await updateEscrows()
  await checkIsBalanced()

  await sleep(100)

  await updateEscrows()
  await checkIsBalanced()
})<|MERGE_RESOLUTION|>--- conflicted
+++ resolved
@@ -1,24 +1,14 @@
 /**
  * @jest-environment node
  */
-<<<<<<< HEAD
 import { once } from 'events';
 import { getChannels, subscribeToGraph, updateRoutingFees } from 'lightning';
+import _ from "lodash";
 import { lndFeePath } from "../ledger/ledger";
 import { getLnds, updateEscrows } from "../lndUtils";
 import { MainBook, setupMongoConnection } from "../mongodb";
 import { bitcoindDefaultClient, sleep } from "../utils";
 import { checkIsBalanced, lnd1, lnd2, lndOutside1, lndOutside2, mockGetExchangeBalance, openChannelTesting } from "./helper";
-import _ from "lodash"
-=======
-import { once } from 'events'
-import { getChannels, subscribeToGraph } from 'lightning'
-import { updateEscrows } from "../ledger/balanceSheet"
-import { lndFeePath } from "../ledger/ledger"
-import { MainBook, setupMongoConnection } from "../mongodb"
-import { bitcoindDefaultClient, sleep } from "../utils"
-import { checkIsBalanced, lndMain, lndOutside1, lndOutside2, mockGetExchangeBalance, openChannelTesting } from "./helper"
->>>>>>> 130603f6
 
 jest.mock('../realtimePrice')
 
@@ -67,13 +57,9 @@
   expect(finalFeeInLedger - initFeeInLedger).toBe(channelFee * -1 )
 })
 
-<<<<<<< HEAD
 
 
 // FIXME: we need a way to calculate the closing fee 
-=======
-// FIXME: we need a way to calculate the closing fee
->>>>>>> 130603f6
 // lnd doesn't give it back to us (undefined)
 // and bitcoind doesn't give fee for "outside" wallet
 
@@ -81,7 +67,6 @@
 
 //   try {
 //     const socket = `lnd-outside-1:9735`
-<<<<<<< HEAD
   
 //     await openChannelTesting({ lnd: lnd1, other_lnd: lndOutside1, socket })
   
@@ -91,33 +76,14 @@
 //     expect(channels.length).toEqual(channelLengthMain + 1)
   
 //     const sub = subscribeToChannels({ lnd: lnd1 })
-=======
-
-//     await openChannelTesting({ lnd: lndMain, other_lnd: lndOutside1, socket })
-
-//     let channels
-
-//     ({ channels } = await getChannels({ lnd: lndMain }));
-//     expect(channels.length).toEqual(channelLengthMain + 1)
-
-//     const sub = subscribeToChannels({ lnd: lndMain })
->>>>>>> 130603f6
 //     sub.on('channel_closed', async (channel) => {
 //       // onChannelUpdated({ channel, lnd: lnd1, stateChange: "closed" })
 //     })
-<<<<<<< HEAD
     
 //     await lnService.closeChannel({ lnd: lnd1, id: channels[channels.length - 1].id })
 //     const currentBlockCount = await bitcoindDefaultClient.getBlockCount()
 //     await mineBlockAndSync({ lnds: [lnd1, lndOutside1], blockHeight: currentBlockCount + newBlock })
   
-=======
-
-//     await lnService.closeChannel({ lnd: lndMain, id: channels[channels.length - 1].id })
-//     const currentBlockCount = await bitcoindDefaultClient.getBlockCount()
-//     await mineBlockAndSync({ lnds: [lndMain, lndOutside1], blockHeight: currentBlockCount + newBlock })
-
->>>>>>> 130603f6
 //     await sleep(10000)
 
 //     // FIXME
@@ -125,13 +91,8 @@
 //     sub.removeAllListeners()
 
 //     await updateEscrows();
-<<<<<<< HEAD
   
 //     ({ channels } = await getChannels({ lnd: lnd1 }))
-=======
-
-//     ({ channels } = await getChannels({ lnd: lndMain }))
->>>>>>> 130603f6
 //     expect(channels.length).toEqual(channelLengthMain)
 //   } catch (err) {
 //     console.log({err}, "error with opensAndCloses")
