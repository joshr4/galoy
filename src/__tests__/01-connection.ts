--- conflicted
+++ resolved
@@ -5,18 +5,12 @@
 import { getWalletInfo } from 'lightning';
 import mongoose from "mongoose";
 import { setupMongoConnection } from "../mongodb";
-import { redisClient } from "../redis";
+import { redis, redisClient } from "../redis";
 import { User } from "../schema";
 import { bitcoindDefaultClient } from "../utils";
 import { lnd1, lnd2, lndonchain, lndOutside1, lndOutside2 } from "./helper";
 
 
-<<<<<<< HEAD
-=======
-//TODO: Choose between camel case or underscores for variable naming
-import { getWalletInfo } from 'lightning'
-import { redis } from "../redis";
->>>>>>> 85df4b37
 
 jest.mock('../realtimePrice')
 
@@ -59,12 +53,10 @@
     // expect(true).toBeFalsy()
 	})
 
-<<<<<<< HEAD
-	redisClient.set("key", value, (err, res) => {
-		redisClient.get("key", (err, res) => {
-			expect(res).toBe(value)
-		});
-	});
+  await redis.set("key", value)
+  const result = await redis.get("key")
+
+  expect(result).toBe(value)
 })
 
 
@@ -82,11 +74,4 @@
 //     }
 //     await sleep(1000)
 //   }
-// }, 120000)
-=======
-	await redis.set("key", value)
-	const result = await redis.get("key")
-
-  expect(result).toBe(value)
-})
->>>>>>> 85df4b37
+// }, 120000)