--- conflicted
+++ resolved
@@ -63,17 +63,6 @@
   }
 
   return true
-<<<<<<< HEAD
-}
-
-interface ILogin {
-  phone: string
-  code: number
-  currency?: string
-}
-
-export const login = async ({ phone, code, currency = "BTC" }: ILogin) => {
-=======
 }
 
 interface ILogin {
@@ -91,7 +80,6 @@
     logger.error({currency}, err)
     throw Error(err)
   }
->>>>>>> b662095d
 
   try {
     const codes = await PhoneCode.find({
@@ -114,16 +102,11 @@
 
     // code is correct
     // get User 
-<<<<<<< HEAD
 
     const user = await User.findOne({ phone, currency }, {}, { upsert: true, new: true })
     
     const network = process.env.NETWORK
     return createToken({ uid: user._id, currency, network })
-=======
-    const user = await User.findOneAndUpdate({ phone, currency }, { level: 1 }, { upsert: true, new: true })
-    return createToken({ uid: user._id, currency })
->>>>>>> b662095d
     
   } catch (err) {
     console.error(err)
