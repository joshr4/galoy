<<<<<<< HEAD
import twilio from 'twilio'
import moment from "moment"
import { PhoneCode, User } from "./schema"
import { createToken } from "./jwt"
import { yamlConfig } from "./config"
import { baseLogger } from './logger'
import { randomIntFromInterval } from "./utils"
import { failedAttemptPerIp, limiterLoginAttempt, limiterRequestPhoneCode } from "./rateLimit"
import { TooManyRequestError } from "./error"
=======
import moment from "moment";
import { Logger } from "pino";
import twilio from 'twilio';
import { yamlConfig } from "./config";
import { TooManyRequestError } from "./error";
import { createToken } from "./jwt";
import { baseLogger } from './logger';
import { failedAttemptPerIp, limiterLoginAttempt, limiterRequestPhoneCode, limiterRequestPhoneCodeIp } from "./rateLimit";
import { PhoneCode, User } from "./schema";
import { fetchIP, randomIntFromInterval } from "./utils";
>>>>>>> fe3547b3

const twilioPhoneNumber = process.env.TWILIO_PHONE_NUMBER
const getTwilioClient = () => {
  const accountSid = process.env.TWILIO_ACCOUNT_SID
  const apiKey = process.env.TWILIO_API_KEY
  const apiSecret = process.env.TWILIO_API_SECRET

  const client = twilio(apiKey, apiSecret, { accountSid })
  return client
}

export const sendText = async ({ body, to, logger }) => {
  try {
    await getTwilioClient().messages.create({
      from: twilioPhoneNumber,
      to,
      body,
    })
  } catch (err) {
    logger.fatal({err}, "impossible to send text")
    return
  }

  logger.info({to}, "sent text successfully")
}

export const getCarrier = async (phone: string) => {
  const result = await getTwilioClient().lookups.phoneNumbers(phone).fetch({type: ['carrier']})
  baseLogger.info({result}, "result carrier info")
  return result
}

<<<<<<< HEAD
export const requestPhoneCode = async ({ phone, logger }: {phone: string, logger: any}): Promise<boolean> => {
=======
export const requestPhoneCode = async ({ phone, logger, ip }: {phone: string, logger: Logger, ip: string}): Promise<boolean> => {
  logger.info({phone, ip}, "RequestPhoneCode called")
>>>>>>> fe3547b3

  try {
    await limiterRequestPhoneCode.consume(phone)
  } catch(err) {
    if (err instanceof Error) {
      throw err
    } else {
      throw new TooManyRequestError({ logger })
    }
  }

  try {
    await limiterRequestPhoneCodeIp.consume(ip)
  } catch(err) {
    if (err instanceof Error) {
      throw err
    } else {
      throw new TooManyRequestError({ logger })
    }
  }

  // make it possible to bypass the auth for testing purpose
  if (yamlConfig.test_accounts.findIndex(item => item.phone === phone) !== -1) {
    return true
  }

  const code = randomIntFromInterval(100000, 999999)
  const body = `${code} is your verification code for ${yamlConfig.name}`

  try {
    const veryRecentCode = await PhoneCode.findOne({
      phone,
      created_at: {
        $gte: moment().subtract(30, "seconds"),
      },
    })

    if (veryRecentCode) {
      return false
    }

    await PhoneCode.create({ phone, code })
    await sendText({ body, to: phone, logger })
  } catch (err) {
    logger.error({err}, "impossible to send message")
    return false
  }

  return true
}

interface ILogin {
  phone: string
  code: number
  logger: any
  ip: string
}

export const login = async ({ phone, code, logger, ip }: ILogin): Promise<string | null> => {
  const subLogger = logger.child({topic: "login"})

  const rlResult = await failedAttemptPerIp.get(ip)
  if (rlResult !== null && rlResult.consumedPoints > yamlConfig.limits.failedAttemptPerIp.points) {
    throw new TooManyRequestError({ logger })
  }

  try {
    await limiterLoginAttempt.consume(phone)
  } catch(err) {
    if (err instanceof Error) {
      throw err
    } else {
      throw new TooManyRequestError({ logger })
    }
  }

  try {
    const codes = await PhoneCode.find({
      phone,
      created_at: {
        $gte: moment().subtract(20, "minutes"),
      },
    })

    // is it a test account?
    if (yamlConfig.test_accounts.findIndex(item => item.phone === phone) !== -1 &&
      yamlConfig.test_accounts.filter(item => item.phone === phone)[0].code === code) {
      // we are in this branch if phone is a test account + code is correct
    } else if (codes.findIndex(item => item.code === code) === -1) {
      // this branch is both relevant for test and non-test accounts
      // for when the code is not correct
      subLogger.warn({ phone, code }, `user enter incorrect code`)

      try {
        await failedAttemptPerIp.consume(ip)
      } catch (err) {
        logger.error({ip}, "impossible to consume failedAttemptPerIp")
      }

      return null
    }

    // code is correct

    // reseting the limiter for this phone
    limiterLoginAttempt.delete(phone) // no need to await the promise

<<<<<<< HEAD
=======
    // rewarding the ip address at the request code level
    limiterRequestPhoneCodeIp.reward(ip)

>>>>>>> fe3547b3
    // get User
    let user

    user = await User.findOne({ phone })

    if (user) {
      subLogger.info({ phone }, "user logged in")
    } else {
      user = await User.findOneAndUpdate({ phone }, {}, { upsert: true, new: true })
      subLogger.info({ phone } , "a new user has register")
    }

    // TODO
    // if (yamlConfig.carrierRegexFilter)  {
    //
    // }
    //
    // only fetch info once
    if (user.twilio.countryCode === undefined || user.twilio.countryCode === null) {
      try {
        const result = await getCarrier(phone)
        user.twilio = result
        await user.save()
      } catch (err) {
        // Carrier fetching is a non-critical operation
        // Primarily useful for analytics
        // Hence failure should be handled with a warn instead of an error
        subLogger.warn({err}, "impossible to fetch carrier")
      }
    }

    const network = process.env.NETWORK
    return createToken({ uid: user._id, network })

  } catch (err) {
    subLogger.error({err}, "login issue")
    throw err
  }
}<|MERGE_RESOLUTION|>--- conflicted
+++ resolved
@@ -1,14 +1,3 @@
-<<<<<<< HEAD
-import twilio from 'twilio'
-import moment from "moment"
-import { PhoneCode, User } from "./schema"
-import { createToken } from "./jwt"
-import { yamlConfig } from "./config"
-import { baseLogger } from './logger'
-import { randomIntFromInterval } from "./utils"
-import { failedAttemptPerIp, limiterLoginAttempt, limiterRequestPhoneCode } from "./rateLimit"
-import { TooManyRequestError } from "./error"
-=======
 import moment from "moment";
 import { Logger } from "pino";
 import twilio from 'twilio';
@@ -19,7 +8,6 @@
 import { failedAttemptPerIp, limiterLoginAttempt, limiterRequestPhoneCode, limiterRequestPhoneCodeIp } from "./rateLimit";
 import { PhoneCode, User } from "./schema";
 import { fetchIP, randomIntFromInterval } from "./utils";
->>>>>>> fe3547b3
 
 const twilioPhoneNumber = process.env.TWILIO_PHONE_NUMBER
 const getTwilioClient = () => {
@@ -52,12 +40,8 @@
   return result
 }
 
-<<<<<<< HEAD
-export const requestPhoneCode = async ({ phone, logger }: {phone: string, logger: any}): Promise<boolean> => {
-=======
 export const requestPhoneCode = async ({ phone, logger, ip }: {phone: string, logger: Logger, ip: string}): Promise<boolean> => {
   logger.info({phone, ip}, "RequestPhoneCode called")
->>>>>>> fe3547b3
 
   try {
     await limiterRequestPhoneCode.consume(phone)
@@ -165,12 +149,9 @@
     // reseting the limiter for this phone
     limiterLoginAttempt.delete(phone) // no need to await the promise
 
-<<<<<<< HEAD
-=======
     // rewarding the ip address at the request code level
     limiterRequestPhoneCodeIp.reward(ip)
 
->>>>>>> fe3547b3
     // get User
     let user
 
