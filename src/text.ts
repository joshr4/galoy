--- conflicted
+++ resolved
@@ -38,13 +38,9 @@
   { phone: "+16505554329", code: 321321 }, // postman
   { phone: "+16505554330", code: 321321, currencies: [{id: "USD", ratio: .5}, {id: "BTC", ratio: .5},] }, // usd bis
 
-<<<<<<< HEAD
-  { phone: "+***REMOVED***", code: 321321 }, // for manual testing
-=======
   { phone: "+16505554331", code: 321321, currency: "BTC" }, // coldstorage
 
   { phone: "+***REMOVED***", code: 321321, currency: "BTC" }, // for manual testing
->>>>>>> f96cda14
 ]
 
 export const requestPhoneCode = async ({ phone, logger }) => {
