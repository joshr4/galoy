--- conflicted
+++ resolved
@@ -5,16 +5,9 @@
 import { TooManyRequestError } from "./error"
 import { createToken } from "./jwt"
 import { baseLogger } from './logger'
-<<<<<<< HEAD
-import { randomIntFromInterval } from "./utils"
-import { failedAttemptPerIp, limiterLoginAttempt, limiterRequestPhoneCode } from "./rateLimit"
-import { TooManyRequestError } from "./error";
-import { Logger } from "pino";
-=======
 import { failedAttemptPerIp, limiterLoginAttempt, limiterRequestPhoneCode, limiterRequestPhoneCodeIp } from "./rateLimit"
 import { PhoneCode, User } from "./schema"
-import { fetchIP, randomIntFromInterval } from "./utils"
->>>>>>> 130603f6
+import { randomIntFromInterval } from "./utils"
 
 const twilioPhoneNumber = process.env.TWILIO_PHONE_NUMBER
 const getTwilioClient = () => {
@@ -47,12 +40,8 @@
   return result
 }
 
-<<<<<<< HEAD
-export const requestPhoneCode = async ({ phone, logger }: {phone: string, logger: Logger}): Promise<Boolean> => {
-=======
 export const requestPhoneCode = async ({ phone, logger, ip }: {phone: string, logger: Logger, ip: string}): Promise<boolean> => {
   logger.info({phone, ip}, "RequestPhoneCode called")
->>>>>>> 130603f6
 
   try {
     await limiterRequestPhoneCode.consume(phone)
