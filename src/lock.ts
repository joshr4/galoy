import { logger } from "./utils";

const redis = require('redis')
const Redlock = require('redlock');
  
// the maximum amount of time you want the resource locked,
// keeping in mind that you can extend the lock up until
// the point when it expires
// TODO: use TIMEOUTs env variable 
<<<<<<< HEAD
const ttl = process.env.NETWORK ? 60000 : 4000
console.log({ttl})
=======
const ttl = process.env.NETWORK !== "regtest" ? 60000 : 10000
>>>>>>> 8284dd14

// if we weren't able to reach redis, your lock will eventually
// expire, but you probably want to do something like log that
// an error occurred; if you don't pass a handler, this error
// will be ignored
function unlockErrorHandler(err) {
  logger.error(err, `unable to release redis lock`);
  // throw Error(err)
}

let redlock, client

const getClient = () => {
  client = client ?? redis.createClient(process.env.REDIS_PORT, process.env.REDIS_IP)
  return client
}

const getRedLock = () => {
  if (redlock) { 
    return redlock
  } 
  
  redlock = new Redlock(
  // you should have one client for each independent redis node
  // or cluster
  [getClient()],
  {
    // the expected clock drift; for more details
    // see http://redis.io/topics/distlock
    driftFactor: 0.01, // time in ms

    // the max number of times Redlock will attempt
    // to lock a resource before erroring
    retryCount:  15,

    // the time in ms between attempts
    retryDelay:  250, // time in ms

    // the max time in ms randomly added to retries
    // to improve performance under high contention
    // see https://www.awsarchitectureblog.com/2015/03/backoff.html
    retryJitter:  200 // time in ms
  })

  return redlock
}

export const disposer = (path) => {
  const resource = `locks:account:${path}`;
  return getRedLock().disposer(resource, ttl, unlockErrorHandler)
}

// export const quit = async () => await getRedLock().quit()
// TODO see why above function doesn't work
export const quit = async () => getClient().quit()<|MERGE_RESOLUTION|>--- conflicted
+++ resolved
@@ -7,12 +7,7 @@
 // keeping in mind that you can extend the lock up until
 // the point when it expires
 // TODO: use TIMEOUTs env variable 
-<<<<<<< HEAD
-const ttl = process.env.NETWORK ? 60000 : 4000
-console.log({ttl})
-=======
 const ttl = process.env.NETWORK !== "regtest" ? 60000 : 10000
->>>>>>> 8284dd14
 
 // if we weren't able to reach redis, your lock will eventually
 // expire, but you probably want to do something like log that
