start-deps:
	docker-compose up -d
	direnv reload

clean-deps:
	docker-compose rm -sfv

reset-deps: clean-deps start-deps

integration:
	yarn jest --forceExit --bail --runInBand --verbose $$TEST | yarn pino-pretty -c -l

test-in-ci:
<<<<<<< HEAD
	docker-compose up -d
	. ./.envrc && yarn jest --forceExit --bail --runInBand --verbose $$TEST | yarn pino-pretty -c -l
=======
	node_modules/.bin/jest --ci --bail --runInBand --reporters=default --reporters=jest-junit --forceExit

check-code:
	yarn tsc-check
	yarn eslint-check
>>>>>>> 5603831e
<|MERGE_RESOLUTION|>--- conflicted
+++ resolved
@@ -11,13 +11,9 @@
 	yarn jest --forceExit --bail --runInBand --verbose $$TEST | yarn pino-pretty -c -l
 
 test-in-ci:
-<<<<<<< HEAD
 	docker-compose up -d
 	. ./.envrc && yarn jest --forceExit --bail --runInBand --verbose $$TEST | yarn pino-pretty -c -l
-=======
-	node_modules/.bin/jest --ci --bail --runInBand --reporters=default --reporters=jest-junit --forceExit
 
 check-code:
 	yarn tsc-check
-	yarn eslint-check
->>>>>>> 5603831e
+	yarn eslint-check