--- conflicted
+++ resolved
@@ -15,23 +15,6 @@
 lndVersion="1.2.3"
 bitcoindVersion="0.1.15"
 
-<<<<<<< HEAD
-if [ ${LOCAL} ]; then
-  cd ./charts/galoy
-  helm dependency build --skip-refresh
-  cd -
-  cd ./charts/monitoring
-  helm dependency build --skip-refresh
-  cd -
-else
-  cd ./charts/galoy
-  helm dependency build
-  cd -
-  cd ./charts/monitoring
-  helm dependency build
-  cd -
-fi
-=======
 if [ ${LOCAL} ]
 then
   localdevpath="--skip-refresh"
@@ -44,7 +27,6 @@
 cd ./charts/monitoring
 helm dependency build $localdevpath
 cd -
->>>>>>> fc6c4be9
 
 INGRESS_NAMESPACE="ingress-nginx"
 INFRADIR=./charts
