
name: "Galoy Banking"

# username of the account that will be used to fund rewards
funder: "FunderWallet"

hedging:
  LOW_BOUND_RATIO_SHORTING: 0.95
  LOW_SAFEBOUND_RATIO_SHORTING: 0.98
# average: 0.99
  HIGH_SAFEBOUND_RATIO_SHORTING: 1
  HIGH_BOUND_RATIO_SHORTING: 1.03

# take a target leverage and safe parameter and calculate those bounding values dynamically.
  LOW_BOUND_LEVERAGE: 1.2
  LOW_SAFEBOUND_LEVERAGE: 1.8
#  // average: 2
  HIGH_SAFEBOUND_LEVERAGE: 2.25
  HIGH_BOUND_LEVERAGE: 3

test_accounts: 
- phone: "+16505554321" # user0
  code: 321321
- phone: "+16505554322" # user1
  code: 321321
- phone: "+16505554323" # user2
  code: 321321
  title: business
- phone: "+16505554324" # user3
  code: 321321
- phone: "+16505554325" # user4/ funder
  code: 321321
  username: "FunderWallet"
- phone: "+16505554326"
  code: 321321
  currencies: [{id: "USD", ratio: 1}]
- phone: "+16505554327"
  code: 321321
  role: "dealer"
- phone: "+16505554328"
  code: 321321
- phone: "+16505554329" # postman
  code: 321321 
- phone: "+16505554330"
  code: 321321
  currencies: [{id: "USD", ratio: .5}, {id: "BTC", ratio: .5},]
- phone: "+16505554331" # coldstorage
  code: 321321
  currency: "BTC"

<<<<<<< HEAD
withdrawLimit: 2000000

# TODO
# carrierRegexFilter: ""
=======
withdrawLimit: 2000000
>>>>>>> 5ed68806
<|MERGE_RESOLUTION|>--- conflicted
+++ resolved
@@ -48,11 +48,7 @@
   code: 321321
   currency: "BTC"
 
-<<<<<<< HEAD
 withdrawLimit: 2000000
 
 # TODO
 # carrierRegexFilter: ""
-=======
-withdrawLimit: 2000000
->>>>>>> 5ed68806
