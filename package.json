{
  "name": "galoy",
  "scripts": {
    "lint": "tslint --project tsconfig.json",
<<<<<<< HEAD
    "build": "tsc -p tsconfig-build.json && cp -R src/protos lib/protos && cp src/schema.graphql lib",
    "start": "yarn build && source ./exportLocal.sh && node lib/entrypoint/graphql.js | pino-pretty -c -l",
    "trigger": "yarn build && source ./exportLocal.sh && node lib/entrypoint/trigger.js | pino-pretty -c -l",
    "test": "export JEST_JUNIT_OUTPUT_DIR=\"./artifacts\" && jest --ci --reporters=default --reporters=jest-junit --forceExit",
    "watch": "source ./exportLocal.sh && nodemon -V -e ts,graphql -w ./src -x yarn run start",
    "watch-trigger": "source ./exportLocal.sh && nodemon -V -e ts,graphql -w ./src -x yarn trigger",
=======
    "build": "tsc -p tsconfig-build.json && cp -R src/protos lib && cp src/schema.graphql lib",
    "start": "yarn build && source exportLocal.sh && node lib/entrypoint/graphql.js | pino-pretty -c -l",
    "trigger": "yarn build && source exportLocal.sh && node lib/entrypoint/trigger.js | pino-pretty -c -l",
    "test": "export JEST_JUNIT_OUTPUT_DIR=\"./artifacts\" && jest --ci --reporters=default --reporters=jest-junit --forceExit",
    "watch": "nodemon -V -e ts,graphql -w ./src -x yarn run start",
    "watch-trigger": "nodemon -V -e ts,graphql -w ./src -x yarn trigger",
>>>>>>> 7f205a12
    "kill-graphql": "kill $(lsof -t -i:4000)",
    "remove-charts": "helm uninstall lnd | helm uninstall lnd-outside-1 | helm uninstall lnd-outside-2 | helm uninstall bitcoind | helm uninstall galoy",
    "add-charts": "export LOCAL=true && source ./exportLocal.sh && ./initLocalTest.sh",
    "forward-mongodb": "kubectl port-forward $(kubectl get pods -l app.kubernetes.io/name=mongodb | awk '/mongo/ {print $1}') 27017",
    "restart-charts": "yarn remove-charts || : && sleep 5 && yarn run add-charts",
    "use-minikube": "kubectl config use-context minikube",
    "test-local-clean": "yarn use-minikube && yarn run restart-charts && yarn jest --clearCache && yarn run test-local",
    "test-local": "yarn use-minikube && source ./exportLocal.sh && yarn jest --runInBand --verbose $TEST | pino-pretty -c -l",
    "cron": "yarn build && source exportLocal.sh && node src/entrypoint/cron.js",
    "exporter": "yarn build && source exportLocal.sh && node src/entrypoint/exporter.js",
    "lnd-connection": "source exportLocal.sh && echo $MACAROON | base64 -d > ./macaroon && echo $TLS | base64 -d > ./tls.cert && lncli --network regtest --macaroonpath=./macaroon --tlscertpath=./tls.cert --rpcserver=${LNDIP}:${LNDRPCPORT} getinfo",
    "lncli": "source exportLocal.sh && echo $MACAROON | base64 -d > ./macaroon && echo $TLS | base64 -d > ./tls.cert && lncli --network regtest --macaroonpath=./macaroon --tlscertpath=./tls.cert --rpcserver=${LNDIP}:${LNDRPCPORT}",
    "postman": "yarn node src/postman/newman.ts",
    "bitcoin-cli": "kubectl exec bitcoind-container-0 -- bitcoin-cli -rpcuser=rpcuser -rpcpassword=rpcpass -chain=regtest",
    "update-postman": "curl --location --request GET \"https://api.getpostman.com/collections/4e3fee88-7267-44e1-a316-b81e90b0bd2b\" --header \"X-Api-Key: $POSTMANAPIKEY\" | jq . > src/postman/graphql.postman_collection.json",
    "autocannon-rn-no-auth": "yarn autocannon https://graphql.testnet.galoy.io:443/graphql -m POST -H Content-Type=application/json -b '{\"query\":\"query gql_query_anonymous {\n  prices {\n    __typename\n    id\n    o\n  }\n  earnList {\n    __typename\n    id\n    value\n  }\n  maps {\n    __typename\n    id\n    title\n    coordinate {\n        __typename\n        latitude\n        longitude\n    }\n  }\n}\",\"variables\":{}}' -c 20 -d 10"
  },
  "engines": {
    "node": "14"
  },
  "main": "src/index.js",
  "dependencies": {
    "@google-cloud/storage": "^5.3.0",
    "@grpc/grpc-js": "^1.2.11",
    "@grpc/proto-loader": "^0.5.6",
    "@profusion/apollo-validation-directives": "^2.1.3",
    "apollo-server-express": "^2.21.2",
    "async-redis": "^1.1.7",
    "axios": "^0.21.1",
    "bitcoin-core": "^3.0.0",
    "bluebird": "^3.7.2",
    "ccxt": "^1.36.95",
    "csv-writer": "^1.6.0",
    "dotenv": "^8.2.0",
    "dropbox": "^8.2.0",
    "express": "^4.17.1",
    "express-jwt": "^6.0.0",
    "firebase-admin": "^9.3.0",
    "graphql": "^14.5.0",
    "graphql-middleware": "^6.0.10",
    "graphql-shield": "^7.5.0",
    "graphql-tools": "^7.0.5",
    "invoices": "https://github.com/nicolasburtey/invoices#master",
    "js-yaml": "^4.0.0",
    "jsonwebtoken": "^8.5.1",
    "lightning": "^3.3.5",
    "ln-service": "^51.5.0",
    "lodash": "^4.17.21",
    "medici": "^4.0.1",
    "moment": "^2.29.1",
    "mongoose": "^5.10.11",
    "node-cache": "^5.1.2",
    "pino": "^6.7.0",
    "pino-http": "^5.3.0",
    "prom-client": "^12.0.0",
    "redis": "^3.1.1",
    "redlock": "^4.2.0",
    "swagger-stats": "^0.95.18",
    "twilio": "^3.50.0",
    "uuid": "^8.3.1"
  },
  "devDependencies": {
    "@babel/core": "^7.12.3",
    "@babel/preset-env": "^7.12.1",
    "@jest/test-sequencer": "^26.6.1",
    "@types/graphql": "^14.5.0",
    "@types/jest": "^26.0.19",
    "@types/lodash": "^4.14.163",
    "@types/node": "^14.14.6",
    "@types/uuid": "^8.3.0",
    "apollo-server-testing": "^2.23.0",
    "autocannon": "^6.5.0",
    "bolt07": "^1.6.0",
    "jest": "^26.6.1",
    "jest-junit": "^12.0.0",
    "newman": "^5.2.3",
    "pino-pretty": "^4.3.0",
    "ts-jest": "^26.4.3",
    "ts-node": "^9.0.0",
    "tsconfig-paths": "^3.9.0",
    "tslint": "^6.1.3",
    "typescript": "^4.0.5"
  },
  "private": true
}<|MERGE_RESOLUTION|>--- conflicted
+++ resolved
@@ -2,21 +2,12 @@
   "name": "galoy",
   "scripts": {
     "lint": "tslint --project tsconfig.json",
-<<<<<<< HEAD
-    "build": "tsc -p tsconfig-build.json && cp -R src/protos lib/protos && cp src/schema.graphql lib",
+    "build": "tsc -p tsconfig-build.json && cp -R src/protos lib && cp src/schema.graphql lib",
     "start": "yarn build && source ./exportLocal.sh && node lib/entrypoint/graphql.js | pino-pretty -c -l",
     "trigger": "yarn build && source ./exportLocal.sh && node lib/entrypoint/trigger.js | pino-pretty -c -l",
     "test": "export JEST_JUNIT_OUTPUT_DIR=\"./artifacts\" && jest --ci --reporters=default --reporters=jest-junit --forceExit",
-    "watch": "source ./exportLocal.sh && nodemon -V -e ts,graphql -w ./src -x yarn run start",
-    "watch-trigger": "source ./exportLocal.sh && nodemon -V -e ts,graphql -w ./src -x yarn trigger",
-=======
-    "build": "tsc -p tsconfig-build.json && cp -R src/protos lib && cp src/schema.graphql lib",
-    "start": "yarn build && source exportLocal.sh && node lib/entrypoint/graphql.js | pino-pretty -c -l",
-    "trigger": "yarn build && source exportLocal.sh && node lib/entrypoint/trigger.js | pino-pretty -c -l",
-    "test": "export JEST_JUNIT_OUTPUT_DIR=\"./artifacts\" && jest --ci --reporters=default --reporters=jest-junit --forceExit",
     "watch": "nodemon -V -e ts,graphql -w ./src -x yarn run start",
     "watch-trigger": "nodemon -V -e ts,graphql -w ./src -x yarn trigger",
->>>>>>> 7f205a12
     "kill-graphql": "kill $(lsof -t -i:4000)",
     "remove-charts": "helm uninstall lnd | helm uninstall lnd-outside-1 | helm uninstall lnd-outside-2 | helm uninstall bitcoind | helm uninstall galoy",
     "add-charts": "export LOCAL=true && source ./exportLocal.sh && ./initLocalTest.sh",
